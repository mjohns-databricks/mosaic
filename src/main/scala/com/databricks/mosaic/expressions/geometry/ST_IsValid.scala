package com.databricks.mosaic.expressions.geometry

<<<<<<< HEAD
import com.databricks.mosaic.core.geometry.api.GeometryAPI
=======
import org.locationtech.jts.io.ParseException

import org.apache.spark.sql.catalyst.expressions.{Expression, NullIntolerant, UnaryExpression}
>>>>>>> 2fdf6264
import org.apache.spark.sql.catalyst.expressions.codegen.CodegenFallback
import org.apache.spark.sql.catalyst.expressions.{Expression, NullIntolerant, UnaryExpression}
import org.apache.spark.sql.types.{BooleanType, DataType}
<<<<<<< HEAD
=======

import com.databricks.mosaic.core.types.any2geometry
>>>>>>> 2fdf6264

import scala.util.Try

case class ST_IsValid(inputGeom: Expression, geometryAPIName: String)
  extends UnaryExpression
    with NullIntolerant
    with CodegenFallback {

  override def child: Expression = inputGeom

  override def dataType: DataType = BooleanType

  override def nullSafeEval(input1: Any): Any = {
    Try {
      val geometryAPI  = GeometryAPI(geometryAPIName)
      val geom = geometryAPI.geometry(input1, inputGeom.dataType)
      return geom.isValid
<<<<<<< HEAD
    }.getOrElse(false)
=======
    } catch {
      case _: ParseException => return false
      case _: IllegalArgumentException => return false
    }
    false
>>>>>>> 2fdf6264
  }

  override def makeCopy(newArgs: Array[AnyRef]): Expression = {
    val asArray = newArgs.take(1).map(_.asInstanceOf[Expression])
    val res = ST_IsValid(asArray(0), geometryAPIName)
    res.copyTagsFrom(this)
    res
  }
}<|MERGE_RESOLUTION|>--- conflicted
+++ resolved
@@ -1,20 +1,14 @@
 package com.databricks.mosaic.expressions.geometry
 
-<<<<<<< HEAD
 import com.databricks.mosaic.core.geometry.api.GeometryAPI
-=======
 import org.locationtech.jts.io.ParseException
 
 import org.apache.spark.sql.catalyst.expressions.{Expression, NullIntolerant, UnaryExpression}
->>>>>>> 2fdf6264
 import org.apache.spark.sql.catalyst.expressions.codegen.CodegenFallback
 import org.apache.spark.sql.catalyst.expressions.{Expression, NullIntolerant, UnaryExpression}
 import org.apache.spark.sql.types.{BooleanType, DataType}
-<<<<<<< HEAD
-=======
 
 import com.databricks.mosaic.core.types.any2geometry
->>>>>>> 2fdf6264
 
 import scala.util.Try
 
@@ -32,15 +26,7 @@
       val geometryAPI  = GeometryAPI(geometryAPIName)
       val geom = geometryAPI.geometry(input1, inputGeom.dataType)
       return geom.isValid
-<<<<<<< HEAD
     }.getOrElse(false)
-=======
-    } catch {
-      case _: ParseException => return false
-      case _: IllegalArgumentException => return false
-    }
-    false
->>>>>>> 2fdf6264
   }
 
   override def makeCopy(newArgs: Array[AnyRef]): Expression = {
