package com.databricks.mosaic.core.geometry

<<<<<<< HEAD
import com.databricks.mosaic.core.geometry.multipolygon.MosaicMultiPolygonJTS
import com.databricks.mosaic.core.geometry.point.{MosaicPoint, MosaicPointJTS}
import com.databricks.mosaic.core.geometry.polygon.MosaicPolygonJTS
import com.databricks.mosaic.core.types.model.{InternalCoord, InternalGeometry}
import org.apache.spark.sql.catalyst.InternalRow
import org.locationtech.jts.geom.{Geometry, GeometryFactory, LinearRing, Polygon}
import org.locationtech.jts.io.geojson.{GeoJsonReader, GeoJsonWriter}
import org.locationtech.jts.io.{WKBReader, WKBWriter, WKTReader, WKTWriter}
=======
import org.locationtech.jts.geom.{Geometry, GeometryFactory, LinearRing, MultiPolygon, Polygon}
>>>>>>> 2fdf6264
import org.locationtech.jts.simplify.DouglasPeuckerSimplifier

import com.databricks.mosaic.expressions.format.Conversions

case class MosaicGeometryJTS(geom: Geometry)
  extends MosaicGeometry {

  override def getAPI: String = "JTS"

  override def getCentroid: MosaicPoint = MosaicPointJTS(geom.getCentroid)

  override def getCoordinates: Seq[MosaicPoint] = {
    geom.getCoordinates.map(MosaicPointJTS(_))
  }

  override def isEmpty: Boolean = geom.isEmpty

  override def getBoundary: Seq[MosaicPoint] = {
    geom.getGeometryType match {
      case "LinearRing" => MosaicPolygonJTS.getPoints(geom.asInstanceOf[LinearRing])
      case "Polygon" => MosaicPolygonJTS(geom).getBoundaryPoints
      case "MultiPolygon" => MosaicMultiPolygonJTS(geom).getBoundaryPoints
    }
  }


  override def getHoles: Seq[Seq[MosaicPoint]] = {
    geom.getGeometryType match {
      case "LinearRing" => Seq(MosaicPolygonJTS.getPoints(geom.asInstanceOf[LinearRing]))
      case "Polygon" => MosaicPolygonJTS(geom).getHolePoints
      case "MultiPolygon" => MosaicMultiPolygonJTS(geom).getHolePoints
    }
  }

  /**
   * Flattens this geometry instance.
   * This method assumes only a single level of nesting.
   * @return A collection of piece-wise geometries.
   */
  override def flatten: Seq[MosaicGeometry] = {
    geom.getGeometryType match {
      case "Polygon" => List(this)
      case "MultiPolygon" => for (
        i <- 0 until geom.getNumGeometries
      ) yield MosaicGeometryJTS(geom.getGeometryN(i))
    }
  }

  override def boundary: MosaicGeometry = MosaicGeometryJTS(geom.getBoundary)

  override def buffer(distance: Double): MosaicGeometry = MosaicGeometryJTS(geom.buffer(distance))

  override def simplify(tolerance: Double = 1e-8): MosaicGeometry = MosaicGeometryJTS(
    DouglasPeuckerSimplifier.simplify(geom, tolerance)
  )

  override def intersection(other: MosaicGeometry): MosaicGeometry = {
    val otherGeom = other.asInstanceOf[MosaicGeometryJTS].geom
    val intersection = this.geom.intersection(otherGeom)
    MosaicGeometryJTS(intersection)
  }

  override def isValid: Boolean = geom.isValid

  override def getGeometryType: String = geom.getGeometryType

  override def getArea: Double = geom.getArea

  override def equals(other: MosaicGeometry): Boolean = {
    val otherGeom = other.asInstanceOf[MosaicGeometryJTS].geom
    this.geom.equalsExact(otherGeom)
  }

<<<<<<< HEAD
  /**
   * Converts a Polygon to an instance of [[InternalGeometry]].
   * @param g An instance of Polygon to be converted.
   * @param typeName Type name to used to construct the instance
   *                 of [[InternalGeometry]].
   * @return An instance of [[InternalGeometry]].
   */
  private def fromPolygon(g: Polygon, typeName: String): InternalGeometry = {
    val boundary = g.getBoundary
    val shell = boundary.getGeometryN(0).getCoordinates.map(InternalCoord(_))
    val holes = for (i <- 1 until boundary.getNumGeometries) yield boundary.getGeometryN(i).getCoordinates.map(InternalCoord(_))
    new InternalGeometry(typeName, Array(shell), Array(holes.toArray))
  }

  override def toInternal: InternalGeometry = {
    geom.getGeometryType match {
      case "Polygon" =>
        fromPolygon(geom.asInstanceOf[Polygon], "Polygon")
      case "MultiPolygon" =>
        val geoms = for (i <- 0 until geom.getNumGeometries) yield fromPolygon(geom.getGeometryN(i).asInstanceOf[Polygon], "MultiPolygon")
        geoms.reduce(_ merge _)
    }
  }

  override def toWKB: Array[Byte] = new WKBWriter().write(geom)

  override def toWKT: String = new WKTWriter().write(geom)

  override def toJSON: String = new GeoJsonWriter().write(geom)

  override def toHEX: String = WKBWriter.toHex(toWKB)
=======
  override def equals(other: java.lang.Object): Boolean = false

  override def hashCode: Int = geom.hashCode()
>>>>>>> 2fdf6264

}

object MosaicGeometryJTS extends GeometryReader {

  override def fromWKB(wkb: Array[Byte]): MosaicGeometry = MosaicGeometryJTS(new WKBReader().read(wkb))

  override def fromWKT(wkt: String): MosaicGeometry = MosaicGeometryJTS(new WKTReader().read(wkt))

  override def fromHEX(hex: String): MosaicGeometry = {
    val bytes = WKBReader.hexToBytes(hex)
    fromWKB(bytes)
  }

  override def fromJSON(geoJson: String): MosaicGeometry = MosaicGeometryJTS(new GeoJsonReader().read(geoJson))

  def fromPoints(points: Seq[MosaicPoint]): MosaicGeometryJTS = {
    val gf = new GeometryFactory()
    val polygon = gf.createPolygon(points.map(_.coord).toArray)
    new MosaicGeometryJTS(polygon)
  }

  override def fromInternal(row: InternalRow): MosaicGeometry = {
    val gf = new GeometryFactory()
    val internalGeom = InternalGeometry(row)
    val shellCollection = internalGeom.boundaries.map(ring => ring.map(_.toCoordinate)).map(gf.createLinearRing)
    val holesCollection = internalGeom.holes.map(
      holes => holes.map(ring => ring.map(_.toCoordinate)).map(gf.createLinearRing)
    )
    val geometry = internalGeom.typeName match {
      case "Polygon" => gf.createPolygon(shellCollection.head, holesCollection.head)
      case "MultiPolygon" =>
        val polygons = shellCollection.zip(holesCollection).map{ case (shell, holes) => gf.createPolygon(shell, holes)}
        gf.createMultiPolygon(polygons)
      case "LinearRing" => shellCollection.head
      case _ => throw new NotImplementedError("Geometry type not implemented yet.")
    }
    MosaicGeometryJTS(geometry)
  }
}<|MERGE_RESOLUTION|>--- conflicted
+++ resolved
@@ -1,6 +1,5 @@
 package com.databricks.mosaic.core.geometry
 
-<<<<<<< HEAD
 import com.databricks.mosaic.core.geometry.multipolygon.MosaicMultiPolygonJTS
 import com.databricks.mosaic.core.geometry.point.{MosaicPoint, MosaicPointJTS}
 import com.databricks.mosaic.core.geometry.polygon.MosaicPolygonJTS
@@ -9,9 +8,7 @@
 import org.locationtech.jts.geom.{Geometry, GeometryFactory, LinearRing, Polygon}
 import org.locationtech.jts.io.geojson.{GeoJsonReader, GeoJsonWriter}
 import org.locationtech.jts.io.{WKBReader, WKBWriter, WKTReader, WKTWriter}
-=======
 import org.locationtech.jts.geom.{Geometry, GeometryFactory, LinearRing, MultiPolygon, Polygon}
->>>>>>> 2fdf6264
 import org.locationtech.jts.simplify.DouglasPeuckerSimplifier
 
 import com.databricks.mosaic.expressions.format.Conversions
@@ -53,6 +50,14 @@
    */
   override def flatten: Seq[MosaicGeometry] = {
     geom.getGeometryType match {
+      case "Point" => List(geom)
+      case "MultiPoint" => for (
+        i <- 0 until geom.getNumGeometries
+      ) yield MosaicGeometryJTS(geom.getGeometryN(i))
+      case "LineString" => List(geom)
+      case "MultiLineString" => for (
+        i <- 0 until geom.getNumGeometries
+      ) yield MosaicGeometryJTS(geom.getGeometryN(i))
       case "Polygon" => List(this)
       case "MultiPolygon" => for (
         i <- 0 until geom.getNumGeometries
@@ -85,7 +90,10 @@
     this.geom.equalsExact(otherGeom)
   }
 
-<<<<<<< HEAD
+  override def equals(other: java.lang.Object): Boolean = false
+
+  override def hashCode: Int = geom.hashCode()
+
   /**
    * Converts a Polygon to an instance of [[InternalGeometry]].
    * @param g An instance of Polygon to be converted.
@@ -117,11 +125,6 @@
   override def toJSON: String = new GeoJsonWriter().write(geom)
 
   override def toHEX: String = WKBWriter.toHex(toWKB)
-=======
-  override def equals(other: java.lang.Object): Boolean = false
-
-  override def hashCode: Int = geom.hashCode()
->>>>>>> 2fdf6264
 
 }
 
