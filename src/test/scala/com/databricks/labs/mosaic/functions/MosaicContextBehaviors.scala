--- conflicted
+++ resolved
@@ -1,6 +1,5 @@
 package com.databricks.labs.mosaic.functions
 
-<<<<<<< HEAD
 import com.databricks.labs.mosaic.{H3, SPARK_DATABRICKS_GEO_H3_ENABLED}
 
 import scala.sys.process._
@@ -8,30 +7,22 @@
 import com.databricks.labs.mosaic.core.index._
 import com.databricks.labs.mosaic.functions.auxiliary.BadIndexSystem
 import org.apache.spark.sql.QueryTest
-=======
-import com.databricks.labs.mosaic.core.index._
-import com.databricks.labs.mosaic.functions.auxiliary.BadIndexSystem
+import org.apache.spark.sql.adapters.Column
 import com.databricks.labs.mosaic.test.MosaicSpatialQueryTest
 import com.databricks.labs.mosaic.{H3, SPARK_DATABRICKS_GEO_H3_ENABLED}
 import com.databricks.labs.mosaic.core.geometry.api.GeometryAPI
->>>>>>> 1caf56fb
 import org.apache.spark.sql.adapters.Column
 import org.apache.spark.sql.catalyst.FunctionIdentifier
 import org.apache.spark.sql.catalyst.analysis.FunctionRegistry.FunctionBuilder
 import org.apache.spark.sql.catalyst.catalog.CatalogDatabase
 import org.apache.spark.sql.catalyst.expressions.{Expression, ExpressionInfo, Literal}
 import org.apache.spark.sql.functions.{array, col, lit}
-<<<<<<< HEAD
+import org.apache.spark.sql.types.{LongType, StringType}
+import org.scalamock.scalatest.MockFactory
 import org.apache.spark.sql.types.LongType
 import org.scalamock.scalatest.MockFactory
 import org.scalatest.matchers.must.Matchers.{be, noException, not}
 import org.scalatest.matchers.should.Matchers.{an, convertToAnyShouldWrapper, include}
-=======
-import org.apache.spark.sql.types.{LongType, StringType}
-import org.scalamock.scalatest.MockFactory
-import org.scalatest.matchers.must.Matchers.{be, noException}
-import org.scalatest.matchers.should.Matchers.{an, convertToAnyShouldWrapper}
->>>>>>> 1caf56fb
 
 import java.net.URI
 import scala.util.Try
@@ -39,29 +30,12 @@
 
 trait MosaicContextBehaviors extends MosaicSpatialQueryTest {
 
-<<<<<<< HEAD
-    object Mocks extends MockFactory {
-
-        val functionBuilder: FunctionBuilder = stub[FunctionBuilder]
-
-        def getMosaicContext: MosaicContext = {
-            val ix = stub[IndexSystem]
-            ix.defaultDataTypeID _ when() returns LongType
-            ix.name _ when() returns H3.name
-            MosaicContext.build(ix, stub[GeometryAPI])
-        }
-
-    }
-
-    def creationOfContext(indexSystem: IndexSystem, geometryAPI: GeometryAPI): Unit = {
-=======
     import MosaicContextBehaviors._
 
     // noinspection EmptyParenMethodAccessedAsParameterless
     def creationOfContext(mosaicContext: MosaicContext): Unit = {
         val indexSystem = mosaicContext.getIndexSystem
         val geometryAPI = mosaicContext.getGeometryAPI
->>>>>>> 1caf56fb
         spark.sparkContext.setLogLevel("FATAL")
         MosaicContext.reset()
         an[Error] should be thrownBy MosaicContext.context
@@ -215,24 +189,6 @@
         noException should be thrownBy mc.register("test")
     }
 
-<<<<<<< HEAD
-    def detectDatabricksFunctions(): Unit = {
-        val mc = Mocks.getMosaicContext
-
-        mc.shouldUseDatabricksH3() should be(false)
-
-        spark.conf.set(SPARK_DATABRICKS_GEO_H3_ENABLED, "false")
-        mc.shouldUseDatabricksH3() should be(false)
-
-        spark.conf.set(SPARK_DATABRICKS_GEO_H3_ENABLED, "true")
-        mc.shouldUseDatabricksH3() should be(true)
-    }
-
-    def proxyDatabricksFunctions(): Unit = {
-        val functionBuilder = Mocks.functionBuilder
-        val mc = Mocks.getMosaicContext
-
-=======
     def productH3Detection(): Unit = {
         val mc = h3MosaicContext
         mc.shouldUseDatabricksH3() shouldBe false
@@ -245,7 +201,6 @@
     def sqlFunctionLookup(): Unit = {
         val functionBuilder = stub[FunctionBuilder]
         val mc = h3MosaicContext
->>>>>>> 1caf56fb
         val registry = spark.sessionState.functionRegistry
 
         spark.conf.set(SPARK_DATABRICKS_GEO_H3_ENABLED, "true")
@@ -269,15 +224,6 @@
 
         mc.register(spark)
 
-<<<<<<< HEAD
-        assert(registry.lookupFunction(FunctionIdentifier("grid_longlatascellid", None)).get.getName == "h3_longlatash3")
-        assert(registry.lookupFunction(FunctionIdentifier("grid_polyfill", None)).get.getName == "h3_polyfillash3")
-        assert(registry.lookupFunction(FunctionIdentifier("grid_boundaryaswkb", None)).get.getName == "h3_boundaryaswkb")
-    }
-
-    def callDatabricksH3Functions(): Unit = {
-        val mc = Mocks.getMosaicContext
-=======
         registry.lookupFunction(FunctionIdentifier("grid_longlatascellid", None)).get.getName shouldBe "h3_longlatash3"
         registry.lookupFunction(FunctionIdentifier("grid_polyfill", None)).get.getName shouldBe "h3_polyfillash3"
         registry.lookupFunction(FunctionIdentifier("grid_boundaryaswkb", None)).get.getName shouldBe "h3_boundaryaswkb"
@@ -285,7 +231,6 @@
 
     def callDatabricksH3(): Unit = {
         val mc = h3MosaicContext
->>>>>>> 1caf56fb
         spark.conf.set(SPARK_DATABRICKS_GEO_H3_ENABLED, "true")
         import mc.functions._
 
@@ -296,18 +241,6 @@
             .withColumn("grid_boundaryaswkb", grid_boundaryaswkb(col("id")))
             .collect()
 
-<<<<<<< HEAD
-        result.length shouldEqual 10
-        result.forall(_.getAs[String]("grid_longlatascellid") == "dummy_h3_longlatascellid") should be(true)
-        result.forall(_.getAs[String]("grid_polyfill") == "dummy_h3_polyfill") should be(true)
-        result.forall(_.getAs[String]("grid_boundaryaswkb") == "dummy_h3_boundaryaswkb") should be(true)
-    }
-
-    def detectDatabricksFunctionsWithReflection(): Unit = {
-        val mc = Mocks.getMosaicContext
-        val method = mc.getProductMethod("sample_increment")
-        method.apply(1).asInstanceOf[Int] shouldEqual 2
-=======
         result.length shouldBe 10
         result.forall(_.getAs[String]("grid_longlatascellid") == "dummy_h3_longlatascellid")
         result.forall(_.getAs[String]("grid_polyfill") == "dummy_h3_polyfill")
@@ -329,7 +262,6 @@
         ix.getCellIdDataType _ when () returns LongType
         ix.name _ when () returns H3.name
         MosaicContext.build(H3IndexSystem, stub[GeometryAPI])
->>>>>>> 1caf56fb
     }
 
 }