--- conflicted
+++ resolved
@@ -241,34 +241,19 @@
             ST_NumPoints.registryExpressionInfo(database),
             (exprs: Seq[Expression]) => ST_NumPoints(exprs(0), geometryAPI.name)
         )
-        registry.registerFunction(
-            FunctionIdentifier("st_numpoints", database),
-            ST_NumPoints.registryExpressionInfo(database),
-            (exprs: Seq[Expression]) => ST_NumPoints(exprs(0), geometryAPI.name)
-        )
 
         /** Aggregators */
         registry.registerFunction(
-            FunctionIdentifier("st_reduce_intersection", database),
+            FunctionIdentifier("st_intersection_aggregate", database),
             MosaicExplode.registryExpressionInfo(database),
             (exprs: Seq[Expression]) =>
-<<<<<<< HEAD
                 ST_IntersectionAggregate(exprs(0), exprs(1), indexSystem.name, geometryAPI.name)
         )
         registry.registerFunction(
-            FunctionIdentifier("st_reduce_intersects", database),
+            FunctionIdentifier("st_intersects_aggregate", database),
             ST_IntersectsAggregate.registryExpressionInfo(database),
             (exprs: Seq[Expression]) =>
                 ST_IntersectsAggregate(exprs(0), exprs(1), geometryAPI.name)
-=======
-                ST_ReduceIntersection(exprs(0), exprs(1), indexSystem.name, geometryAPI.name)
-        )
-        registry.registerFunction(
-            FunctionIdentifier("st_reduce_intersects", database),
-            ST_ReduceIntersects.registryExpressionInfo(database),
-            (exprs: Seq[Expression]) =>
-                ST_ReduceIntersects(exprs(0), exprs(1), geometryAPI.name)
->>>>>>> a6a4600b
         )
 
         /** IndexSystem and GeometryAPI Specific methods */
@@ -370,16 +355,10 @@
         def st_numpoints(geom: Column): Column = ColumnAdapter(ST_NumPoints(geom.expr, geometryAPI.name))
 
         /** Aggregators */
-        def st_reduce_intersects(leftIndex: Column, rightIndex: Column): Column =
-<<<<<<< HEAD
+        def st_intersects_aggregate(leftIndex: Column, rightIndex: Column): Column =
             ColumnAdapter(ST_IntersectsAggregate(leftIndex.expr, rightIndex.expr, geometryAPI.name).toAggregateExpression(isDistinct = false))
-        def st_reduce_intersection(leftIndex: Column, rightIndex: Column): Column =
+        def st_intersection_aggregate(leftIndex: Column, rightIndex: Column): Column =
             ColumnAdapter(ST_IntersectionAggregate(leftIndex.expr, rightIndex.expr, geometryAPI.name, indexSystem.name).toAggregateExpression(isDistinct = false))
-=======
-            ColumnAdapter(ST_ReduceIntersects(leftIndex.expr, rightIndex.expr, geometryAPI.name).toAggregateExpression(isDistinct = false))
-        def st_reduce_intersection(leftIndex: Column, rightIndex: Column): Column =
-            ColumnAdapter(ST_ReduceIntersection(leftIndex.expr, rightIndex.expr, geometryAPI.name, indexSystem.name).toAggregateExpression(isDistinct = false))
->>>>>>> a6a4600b
 
         /** IndexSystem Specific */
 
