--- conflicted
+++ resolved
@@ -1,17 +1,10 @@
-<<<<<<< HEAD
-import inspect
-from typing import overload, Any
-
-from pyspark.sql import Column
-from pyspark.sql.functions import lit, _to_java_column as pyspark_to_java_column
-=======
 from pyspark.sql import Column
 from pyspark.sql.functions import _to_java_column as pyspark_to_java_column
-from pyspark.sql.functions import col
->>>>>>> 33fe969e
+from pyspark.sql.functions import lit
 
 from mosaic.config import config
 from mosaic.utils.types import ColumnOrName, as_typed_col
+
 
 #####################
 # Spatial functions #
@@ -600,7 +593,7 @@
     )
 
 
-def mosaic_explode(geom: ColumnOrName, resolution: ColumnOrName, keep_core_geometries: bool = True) -> Column:
+def mosaic_explode(geom: ColumnOrName, resolution: ColumnOrName) -> Column:
     """
     Generates:
     - a set of core indices that are fully contained by `geom`; and
@@ -612,23 +605,21 @@
     ----------
     geom : Column
     resolution : Column (IntegerType)
-    keep_core_geometries : bool
 
     Returns
     -------
     Column (StructType[is_core: BooleanType, h3: LongType, wkb: BinaryType])
-        `wkb` in this struct represents a border chip geometry and is null for all 'core' chips
-        if keep_core_geometries is set to False.
+        `wkb` in this struct represents a border chip geometry and is null for all 'core' chips.
 
     """
     return config.mosaic_context.invoke_function(
         "mosaic_explode",
         pyspark_to_java_column(geom),
         pyspark_to_java_column(resolution),
-        keep_core_geometries
-    )
-
-def mosaicfill(geom: ColumnOrName, resolution: ColumnOrName, keep_core_geometries: Any = True) -> Column:
+    )
+
+
+def mosaicfill(geom: ColumnOrName, resolution: ColumnOrName) -> Column:
     """
     Generates:
     - a set of core indices that are fully contained by `geom`; and
@@ -640,22 +631,15 @@
     ----------
     geom : Column
     resolution : Column (IntegerType)
-    keep_core_geometries : bool
 
     Returns
     -------
     Column (ArrayType[StructType[is_core: BooleanType, h3: LongType, wkb: BinaryType]])
-        `wkb` in this struct represents a border chip geometry and is null for all 'core' chips
-        if keep_core_geometries is set to False.
-
-    """
-
-    if(type(keep_core_geometries) == bool):
-        keep_core_geometries = lit(keep_core_geometries)
-
+        `wkb` in this struct represents a border chip geometry and is null for all 'core' chips.
+
+    """
     return config.mosaic_context.invoke_function(
         "mosaicfill",
         pyspark_to_java_column(geom),
         pyspark_to_java_column(resolution),
-        pyspark_to_java_column(keep_core_geometries)
     )