package com.databricks.mosaic.expressions.geometry

<<<<<<< HEAD
import com.databricks.mosaic.core.geometry.api.GeometryAPI
=======
import java.util.Locale

import org.apache.spark.sql.catalyst.expressions.{
  Expression,
  ExpressionDescription,
  NullIntolerant,
  UnaryExpression
}
>>>>>>> 2fdf6264
import org.apache.spark.sql.catalyst.expressions.codegen.CodegenFallback
import org.apache.spark.sql.catalyst.expressions.{Expression, ExpressionDescription, NullIntolerant, UnaryExpression}
import org.apache.spark.sql.types.{DataType, StringType}
import org.apache.spark.unsafe.types.UTF8String
<<<<<<< HEAD
=======

import com.databricks.mosaic.core.types.any2geometry
>>>>>>> 2fdf6264

@ExpressionDescription(
  usage =
    "_FUNC_(expr1) - Returns the OGC Geometry class name for a given geometry.",
  examples = """
    Examples:
      > SELECT _FUNC_(a);
       {"MULTIPOLYGON"}
  """,
  since = "1.0"
)
case class ST_GeometryType(inputGeom: Expression, geometryAPIName: String)
    extends UnaryExpression
    with NullIntolerant
    with CodegenFallback {

  /** ST_GeometryType expression returns the OGC Geometry class name for a given
  * geometry, allowing basic type checking of geometries in more complex
  * functions.
  */

  override def child: Expression = inputGeom

  override def dataType: DataType = StringType

  override def nullSafeEval(input1: Any): Any = {
<<<<<<< HEAD
    val geometryAPI  = GeometryAPI(geometryAPIName)

    val geom = geometryAPI.geometry(input1, inputGeom.dataType)
    UTF8String.fromString(geom.getGeometryType.toUpperCase)
=======
    val geom = any2geometry(input1, inputGeom.dataType)
    UTF8String.fromString(geom.getGeometryType.toUpperCase(Locale.ROOT))
>>>>>>> 2fdf6264
  }

  override def makeCopy(newArgs: Array[AnyRef]): Expression = {
    val asArray = newArgs.take(1).map(_.asInstanceOf[Expression])
    val res = ST_GeometryType(asArray(0), geometryAPIName)
    res.copyTagsFrom(this)
    res
  }

}<|MERGE_RESOLUTION|>--- conflicted
+++ resolved
@@ -1,8 +1,6 @@
 package com.databricks.mosaic.expressions.geometry
 
-<<<<<<< HEAD
 import com.databricks.mosaic.core.geometry.api.GeometryAPI
-=======
 import java.util.Locale
 
 import org.apache.spark.sql.catalyst.expressions.{
@@ -11,16 +9,12 @@
   NullIntolerant,
   UnaryExpression
 }
->>>>>>> 2fdf6264
 import org.apache.spark.sql.catalyst.expressions.codegen.CodegenFallback
 import org.apache.spark.sql.catalyst.expressions.{Expression, ExpressionDescription, NullIntolerant, UnaryExpression}
 import org.apache.spark.sql.types.{DataType, StringType}
 import org.apache.spark.unsafe.types.UTF8String
-<<<<<<< HEAD
-=======
 
 import com.databricks.mosaic.core.types.any2geometry
->>>>>>> 2fdf6264
 
 @ExpressionDescription(
   usage =
@@ -47,15 +41,10 @@
   override def dataType: DataType = StringType
 
   override def nullSafeEval(input1: Any): Any = {
-<<<<<<< HEAD
     val geometryAPI  = GeometryAPI(geometryAPIName)
 
     val geom = geometryAPI.geometry(input1, inputGeom.dataType)
-    UTF8String.fromString(geom.getGeometryType.toUpperCase)
-=======
-    val geom = any2geometry(input1, inputGeom.dataType)
     UTF8String.fromString(geom.getGeometryType.toUpperCase(Locale.ROOT))
->>>>>>> 2fdf6264
   }
 
   override def makeCopy(newArgs: Array[AnyRef]): Expression = {
