package com.databricks.labs.mosaic.functions

import com.databricks.labs.mosaic._
import com.databricks.labs.mosaic.core.crs.CRSBoundsProvider
import com.databricks.labs.mosaic.core.geometry.api.GeometryAPI
import com.databricks.labs.mosaic.core.index.IndexSystem
import com.databricks.labs.mosaic.core.raster.api.RasterAPI
import com.databricks.labs.mosaic.core.types.ChipType
import com.databricks.labs.mosaic.datasource.multiread.MosaicDataFrameReader
import com.databricks.labs.mosaic.expressions.constructors._
import com.databricks.labs.mosaic.expressions.format._
import com.databricks.labs.mosaic.expressions.geometry._
import com.databricks.labs.mosaic.expressions.geometry.ST_MinMaxXYZ._
import com.databricks.labs.mosaic.expressions.index._
import com.databricks.labs.mosaic.expressions.raster._
import com.databricks.labs.mosaic.expressions.util.TrySql
import org.apache.spark.internal.Logging
import org.apache.spark.sql.{Column, SparkSession}
import org.apache.spark.sql.catalyst.FunctionIdentifier
import org.apache.spark.sql.catalyst.analysis.FunctionRegistry
import org.apache.spark.sql.catalyst.expressions.{Expression, Literal}
import org.apache.spark.sql.functions._
import org.apache.spark.sql.types.{LongType, StringType}

import scala.reflect.runtime.universe

//noinspection DuplicatedCode
class MosaicContext(indexSystem: IndexSystem, geometryAPI: GeometryAPI, rasterAPI: RasterAPI) extends Serializable with Logging {

    // Make spark aware of the mosaic setup
    private val spark = SparkSession.builder().getOrCreate()
    spark.conf.set(MOSAIC_INDEX_SYSTEM, indexSystem.name)
    spark.conf.set(MOSAIC_GEOMETRY_API, geometryAPI.name)
    spark.conf.set(MOSAIC_RASTER_API, rasterAPI.name)

    import org.apache.spark.sql.adapters.{Column => ColumnAdapter}
    val crsBoundsProvider: CRSBoundsProvider = CRSBoundsProvider(geometryAPI)
    val mirror: universe.Mirror = universe.runtimeMirror(getClass.getClassLoader)
    val expressionConfig: MosaicExpressionConfig = MosaicExpressionConfig(spark)

    def setCellIdDataType(dataType: String): Unit =
        if (dataType == "string") {
            indexSystem.setCellIdDataType(StringType)
        } else if (dataType == "long") {
            indexSystem.setCellIdDataType(LongType)
        } else {
            throw new Error(s"Unsupported data type: $dataType")
        }

    def registerProductH3(registry: FunctionRegistry, dbName: Option[String]): Unit = {
        aliasFunction(registry, "grid_longlatascellid", dbName, "h3_longlatash3", None)
        aliasFunction(registry, "grid_polyfill", dbName, "h3_polyfillash3", None)
        aliasFunction(registry, "grid_boundaryaswkb", dbName, "h3_boundaryaswkb", None)
        aliasFunction(registry, "grid_distance", dbName, "h3_distance", None)
    }

    def aliasFunction(
        registry: FunctionRegistry,
        alias: String,
        aliasDbName: Option[String],
        functionName: String,
        functionDbName: Option[String]
    ): Unit = {
        registry.registerFunction(
          FunctionIdentifier(alias, aliasDbName),
          registry.lookupFunction(FunctionIdentifier(functionName, functionDbName)).get,
          registry.lookupFunctionBuilder(FunctionIdentifier(functionName, functionDbName)).get
        )
    }

    def register(): Unit = {
        val spark = SparkSession.builder().getOrCreate()
        register(spark)
    }

    def register(database: String): Unit = {
        val spark = SparkSession.builder().getOrCreate()
        spark.sql(s"create database if not exists $database")
        register(spark, Some(database))
    }

    /**
      * Registers required parsers for SQL for Mosaic functionality.
      *
      * @param spark
      *   SparkSession to which the parsers are registered to.
      * @param database
      *   A database to which functions are added to. By default none is passed
      *   resulting in functions being registered in default database.
      */
    // noinspection ZeroIndexToHead
    // scalastyle:off line.size.limit
    def register(
        spark: SparkSession,
        database: Option[String] = None
    ): Unit = {
        val registry = spark.sessionState.functionRegistry
        val mosaicRegistry = MosaicRegistry(registry, database)

        /** IndexSystem and GeometryAPI Agnostic methods */
        registry.registerFunction(
          FunctionIdentifier("as_hex", database),
          AsHex.registryExpressionInfo(database),
          (exprs: Seq[Expression]) => AsHex(exprs(0))
        )
        registry.registerFunction(
          FunctionIdentifier("as_json", database),
          AsJSON.registryExpressionInfo(database),
          (exprs: Seq[Expression]) => AsJSON(exprs(0))
        )
        registry.registerFunction(
          FunctionIdentifier("st_point", database),
          ST_Point.registryExpressionInfo(database),
          (exprs: Seq[Expression]) => ST_Point(exprs(0), exprs(1))
        )
        registry.registerFunction(
          FunctionIdentifier("st_makeline", database),
          ST_MakeLine.registryExpressionInfo(database),
          (exprs: Seq[Expression]) => ST_MakeLine(exprs(0), geometryAPI.name)
        )
        registry.registerFunction(
          FunctionIdentifier("st_polygon", database),
          ST_MakePolygon.registryExpressionInfo(database),
          (exprs: Seq[Expression]) =>
              exprs match {
                  case e if e.length == 1 => ST_MakePolygon(e.head, array().expr)
                  case e if e.length == 2 => ST_MakePolygon(e.head, e.last)
                  case _                  => throw new Error("Wrong number of arguments.")
              }
        )

        /** GeometryAPI Specific */
        registry.registerFunction(
          FunctionIdentifier("flatten_polygons", database),
          FlattenPolygons.registryExpressionInfo(database),
          (exprs: Seq[Expression]) => FlattenPolygons(exprs(0), geometryAPI.name)
        )

        mosaicRegistry.registerExpression[ST_Area](expressionConfig)
        mosaicRegistry.registerExpression[ST_Buffer](expressionConfig)
        mosaicRegistry.registerExpression[ST_BufferLoop](expressionConfig)
        mosaicRegistry.registerExpression[ST_Centroid](expressionConfig)
        mosaicRegistry.registerExpression[ST_Centroid]("st_centroid2D", expressionConfig)
        mosaicRegistry.registerExpression[ST_Contains](expressionConfig)
        mosaicRegistry.registerExpression[ST_ConvexHull](expressionConfig)
        mosaicRegistry.registerExpression[ST_Distance](expressionConfig)
        mosaicRegistry.registerExpression[ST_Difference](expressionConfig)
        mosaicRegistry.registerExpression[ST_Buffer](expressionConfig)
        mosaicRegistry.registerExpression[ST_Envelope](expressionConfig)
        mosaicRegistry.registerExpression[ST_GeometryType](expressionConfig)
        mosaicRegistry.registerExpression[ST_HasValidCoordinates](expressionConfig)
        mosaicRegistry.registerExpression[ST_Intersection](expressionConfig)
        mosaicRegistry.registerExpression[ST_Intersects](expressionConfig)
        mosaicRegistry.registerExpression[ST_IsValid](expressionConfig)
        mosaicRegistry.registerExpression[ST_Length](expressionConfig)
        mosaicRegistry.registerExpression[ST_Length]("st_perimeter", expressionConfig)
        mosaicRegistry.registerExpression[ST_XMin](expressionConfig)
        mosaicRegistry.registerExpression[ST_XMax](expressionConfig)
        mosaicRegistry.registerExpression[ST_YMin](expressionConfig)
        mosaicRegistry.registerExpression[ST_YMax](expressionConfig)
        mosaicRegistry.registerExpression[ST_ZMin](expressionConfig)
        mosaicRegistry.registerExpression[ST_ZMax](expressionConfig)
        mosaicRegistry.registerExpression[ST_NumPoints](expressionConfig)
        mosaicRegistry.registerExpression[ST_Rotate](expressionConfig)
        mosaicRegistry.registerExpression[ST_Scale](expressionConfig)
        mosaicRegistry.registerExpression[ST_SetSRID](expressionConfig)
        mosaicRegistry.registerExpression[ST_Simplify](expressionConfig)
        mosaicRegistry.registerExpression[ST_SRID](expressionConfig)
        mosaicRegistry.registerExpression[ST_Translate](expressionConfig)
        mosaicRegistry.registerExpression[ST_Transform](expressionConfig)
        mosaicRegistry.registerExpression[ST_UnaryUnion](expressionConfig)
        mosaicRegistry.registerExpression[ST_Union](expressionConfig)
        mosaicRegistry.registerExpression[ST_UpdateSRID](expressionConfig)
        mosaicRegistry.registerExpression[ST_X](expressionConfig)
        mosaicRegistry.registerExpression[ST_Y](expressionConfig)

        mosaicRegistry.registerExpression[ST_Haversine](expressionConfig)

        registry.registerFunction(
          FunctionIdentifier("st_geomfromwkt", database),
          ConvertTo.registryExpressionInfo(database, "st_geomfromwkt"),
          (exprs: Seq[Expression]) => ConvertTo(exprs(0), "coords", geometryAPI.name, Some("st_geomfromwkt"))
        )
        registry.registerFunction(
          FunctionIdentifier("st_geomfromwkb", database),
          ConvertTo.registryExpressionInfo(database, "st_geomfromwkb"),
          (exprs: Seq[Expression]) => ConvertTo(exprs(0), "coords", geometryAPI.name, Some("st_geomfromwkb"))
        )
        registry.registerFunction(
          FunctionIdentifier("st_geomfromgeojson", database),
          ConvertTo.registryExpressionInfo(database, "st_geomfromgeojson"),
          (exprs: Seq[Expression]) => ConvertTo(AsJSON(exprs(0)), "coords", geometryAPI.name, Some("st_geomfromgeojson"))
        )
        registry.registerFunction(
          FunctionIdentifier("convert_to_hex", database),
          ConvertTo.registryExpressionInfo(database, "convert_to_hex"),
          (exprs: Seq[Expression]) => ConvertTo(exprs(0), "hex", geometryAPI.name, Some("convert_to_hex"))
        )
        registry.registerFunction(
          FunctionIdentifier("convert_to_wkt", database),
          ConvertTo.registryExpressionInfo(database, "convert_to_wkt"),
          (exprs: Seq[Expression]) => ConvertTo(exprs(0), "wkt", geometryAPI.name, Some("convert_to_wkt"))
        )
        registry.registerFunction(
          FunctionIdentifier("convert_to_wkb", database),
          ConvertTo.registryExpressionInfo(database, "convert_to_wkb"),
          (exprs: Seq[Expression]) => ConvertTo(exprs(0), "wkb", geometryAPI.name, Some("convert_to_wkb"))
        )
        registry.registerFunction(
          FunctionIdentifier("convert_to_coords", database),
          ConvertTo.registryExpressionInfo(database, "convert_to_coords"),
          (exprs: Seq[Expression]) => ConvertTo(exprs(0), "coords", geometryAPI.name, Some("convert_to_coords"))
        )
        registry.registerFunction(
          FunctionIdentifier("convert_to_geojson", database),
          ConvertTo.registryExpressionInfo(database, "convert_to_geojson"),
          (exprs: Seq[Expression]) => ConvertTo(exprs(0), "geojson", geometryAPI.name, Some("convert_to_geojson"))
        )
        registry.registerFunction(
          FunctionIdentifier("st_aswkt", database),
          ConvertTo.registryExpressionInfo(database, "st_aswkt"),
          (exprs: Seq[Expression]) => ConvertTo(exprs(0), "wkt", geometryAPI.name, Some("st_aswkt"))
        )
        registry.registerFunction(
          FunctionIdentifier("st_astext", database),
          ConvertTo.registryExpressionInfo(database, "st_astext"),
          (exprs: Seq[Expression]) => ConvertTo(exprs(0), "wkt", geometryAPI.name, Some("st_astext"))
        )
        registry.registerFunction(
          FunctionIdentifier("st_aswkb", database),
          ConvertTo.registryExpressionInfo(database, "st_aswkb"),
          (exprs: Seq[Expression]) => ConvertTo(exprs(0), "wkb", geometryAPI.name, Some("st_aswkb"))
        )
        registry.registerFunction(
          FunctionIdentifier("st_asbinary", database),
          ConvertTo.registryExpressionInfo(database, "st_asbinary"),
          (exprs: Seq[Expression]) => ConvertTo(exprs(0), "wkb", geometryAPI.name, Some("st_asbinary"))
        )
        registry.registerFunction(
          FunctionIdentifier("st_asgeojson", database),
          ConvertTo.registryExpressionInfo(database, "st_asgeojson"),
          (exprs: Seq[Expression]) => ConvertTo(exprs(0), "geojson", geometryAPI.name, Some("st_asgeojson"))
        )

        /** RasterAPI dependent functions */
        mosaicRegistry.registerExpression[RST_BandMetaData](expressionConfig)
        mosaicRegistry.registerExpression[RST_GeoReference](expressionConfig)
        mosaicRegistry.registerExpression[RST_IsEmpty](expressionConfig)
        mosaicRegistry.registerExpression[RST_MemSize](expressionConfig)
        mosaicRegistry.registerExpression[RST_MetaData](expressionConfig)
        mosaicRegistry.registerExpression[RST_NumBands](expressionConfig)
        mosaicRegistry.registerExpression[RST_PixelWidth](expressionConfig)
        mosaicRegistry.registerExpression[RST_PixelHeight](expressionConfig)
        mosaicRegistry.registerExpression[RST_RasterToGridAvg](expressionConfig)
        mosaicRegistry.registerExpression[RST_RasterToGridMax](expressionConfig)
        mosaicRegistry.registerExpression[RST_RasterToGridMin](expressionConfig)
        mosaicRegistry.registerExpression[RST_RasterToGridMedian](expressionConfig)
        mosaicRegistry.registerExpression[RST_RasterToGridCount](expressionConfig)
        mosaicRegistry.registerExpression[RST_RasterToWorldCoord](expressionConfig)
        mosaicRegistry.registerExpression[RST_RasterToWorldCoordX](expressionConfig)
        mosaicRegistry.registerExpression[RST_RasterToWorldCoordY](expressionConfig)
        mosaicRegistry.registerExpression[RST_ReTile](expressionConfig)
        mosaicRegistry.registerExpression[RST_Rotation](expressionConfig)
        mosaicRegistry.registerExpression[RST_ScaleX](expressionConfig)
        mosaicRegistry.registerExpression[RST_ScaleY](expressionConfig)
        mosaicRegistry.registerExpression[RST_SkewX](expressionConfig)
        mosaicRegistry.registerExpression[RST_SkewY](expressionConfig)
        mosaicRegistry.registerExpression[RST_SRID](expressionConfig)
        mosaicRegistry.registerExpression[RST_Subdatasets](expressionConfig)
        mosaicRegistry.registerExpression[RST_Summary](expressionConfig)
        mosaicRegistry.registerExpression[RST_UpperLeftX](expressionConfig)
        mosaicRegistry.registerExpression[RST_UpperLeftY](expressionConfig)
        mosaicRegistry.registerExpression[RST_Width](expressionConfig)
        mosaicRegistry.registerExpression[RST_Height](expressionConfig)
        mosaicRegistry.registerExpression[RST_WorldToRasterCoord](expressionConfig)
        mosaicRegistry.registerExpression[RST_WorldToRasterCoordX](expressionConfig)
        mosaicRegistry.registerExpression[RST_WorldToRasterCoordY](expressionConfig)

        /** Aggregators */
        registry.registerFunction(
          FunctionIdentifier("st_intersection_aggregate", database),
          ST_IntersectionAggregate.registryExpressionInfo(database),
          (exprs: Seq[Expression]) => ST_IntersectionAggregate(exprs(0), exprs(1), geometryAPI.name, indexSystem, 0, 0)
        )
        registry.registerFunction(
          FunctionIdentifier("st_intersects_aggregate", database),
          ST_IntersectsAggregate.registryExpressionInfo(database),
          (exprs: Seq[Expression]) => ST_IntersectsAggregate(exprs(0), exprs(1), geometryAPI.name)
        )
        registry.registerFunction(
          FunctionIdentifier("st_union_agg", database),
          ST_UnionAgg.registryExpressionInfo(database),
          (exprs: Seq[Expression]) => ST_UnionAgg(exprs(0), geometryAPI.name)
        )

        /** IndexSystem and GeometryAPI Specific methods */
        registry.registerFunction(
          FunctionIdentifier("grid_tessellateexplode", database),
          MosaicExplode.registryExpressionInfo(database),
          (exprs: Seq[Expression]) =>
              exprs match {
                  case e if e.length == 2 => MosaicExplode(e(0), e(1), lit(true).expr, indexSystem, geometryAPI.name)
                  case e                  => MosaicExplode(e(0), e(1), e(2), indexSystem, geometryAPI.name)
              }
        )
        registry.registerFunction(
          FunctionIdentifier("grid_tessellateaslong", database),
          MosaicFill.registryExpressionInfo(database),
          (exprs: Seq[Expression]) => MosaicFill(exprs(0), exprs(1), lit(true).expr, indexSystem, geometryAPI.name)
        )
        registry.registerFunction(
          FunctionIdentifier("grid_tessellate", database),
          MosaicFill.registryExpressionInfo(database),
          (exprs: Seq[Expression]) =>
              exprs match {
                  case e if e.length == 2 => MosaicFill(e(0), e(1), lit(true).expr, indexSystem, geometryAPI.name)
                  case e                  => MosaicFill(e(0), e(1), e(2), indexSystem, geometryAPI.name)
              }
        )

        if (shouldUseDatabricksH3()) {
            // Forward the H3 calls to product directly
            registerProductH3(registry, database)
        } else {
            registry.registerFunction(
              FunctionIdentifier("grid_longlatascellid", database),
              PointIndexLonLat.registryExpressionInfo(database),
              (exprs: Seq[Expression]) => PointIndexLonLat(exprs(0), exprs(1), exprs(2), indexSystem)
            )

            registry.registerFunction(
              FunctionIdentifier("grid_polyfill", database),
              Polyfill.registryExpressionInfo(database),
              (exprs: Seq[Expression]) => Polyfill(exprs(0), exprs(1), indexSystem, geometryAPI.name)
            )

            registry.registerFunction(
              FunctionIdentifier("grid_boundaryaswkb", database),
              IndexGeometry.registryExpressionInfo(database),
              (exprs: Seq[Expression]) => IndexGeometry(exprs(0), Literal("WKB"), indexSystem, geometryAPI.name)
            )

            registry.registerFunction(
              FunctionIdentifier("grid_distance", database),
              GridDistance.registryExpressionInfo(database),
              (exprs: Seq[Expression]) => GridDistance(exprs(0), exprs(1), indexSystem, geometryAPI.name)
            )
        }

        registry.registerFunction(
          FunctionIdentifier("grid_pointascellid", database),
          PointIndexGeom.registryExpressionInfo(database),
          (exprs: Seq[Expression]) => PointIndexGeom(exprs(0), exprs(1), indexSystem, geometryAPI.name)
        )

        registry.registerFunction(
            FunctionIdentifier("grid_cell_intersection", database),
            CellIntersection.registryExpressionInfo(database),
            (exprs: Seq[Expression]) => CellIntersection(exprs(0), exprs(1), indexSystem, geometryAPI.name)
        )
        registry.registerFunction(
            FunctionIdentifier("grid_cell_union", database),
            CellUnion.registryExpressionInfo(database),
            (exprs: Seq[Expression]) => CellUnion(exprs(0), exprs(1), indexSystem, geometryAPI.name)
        )
        registry.registerFunction(
            FunctionIdentifier("grid_cell_intersection_agg", database),
            CellIntersectionAgg.registryExpressionInfo(database),
            (exprs: Seq[Expression]) => CellIntersectionAgg(exprs(0), geometryAPI.name, indexSystem)
        )
        registry.registerFunction(
            FunctionIdentifier("grid_cell_union_agg", database),
            CellUnionAgg.registryExpressionInfo(database),
            (exprs: Seq[Expression]) => CellUnionAgg(exprs(0), geometryAPI.name, indexSystem)
        )

        registry.registerFunction(
          FunctionIdentifier("grid_boundary", database),
          IndexGeometry.registryExpressionInfo(database),
          (exprs: Seq[Expression]) => IndexGeometry(exprs(0), exprs(1), indexSystem, geometryAPI.name)
        )
        registry.registerFunction(
          FunctionIdentifier("grid_cellkring", database),
          CellKRing.registryExpressionInfo(database),
          (exprs: Seq[Expression]) => CellKRing(exprs(0), exprs(1), indexSystem, geometryAPI.name)
        )
        registry.registerFunction(
          FunctionIdentifier("grid_cellkringexplode", database),
          CellKRingExplode.registryExpressionInfo(database),
          (exprs: Seq[Expression]) => CellKRingExplode(exprs(0), exprs(1), indexSystem, geometryAPI.name)
        )
        registry.registerFunction(
          FunctionIdentifier("grid_cellarea", database),
          CellArea.registryExpressionInfo(database),
          (exprs: Seq[Expression]) => CellArea(exprs(0), indexSystem, geometryAPI.name)
        )
        registry.registerFunction(
          FunctionIdentifier("grid_cellkloop", database),
          CellKLoop.registryExpressionInfo(database),
          (exprs: Seq[Expression]) => CellKLoop(exprs(0), exprs(1), indexSystem, geometryAPI.name)
        )
        registry.registerFunction(
          FunctionIdentifier("grid_cellkloopexplode", database),
          CellKLoopExplode.registryExpressionInfo(database),
          (exprs: Seq[Expression]) => CellKLoopExplode(exprs(0), exprs(1), indexSystem, geometryAPI.name)
        )
        registry.registerFunction(
          FunctionIdentifier("grid_geometrykring", database),
          GeometryKRing.registryExpressionInfo(database),
          (exprs: Seq[Expression]) => GeometryKRing(exprs(0), exprs(1), exprs(2), indexSystem, geometryAPI.name)
        )
        registry.registerFunction(
          FunctionIdentifier("grid_geometrykringexplode", database),
          GeometryKRingExplode.registryExpressionInfo(database),
          (exprs: Seq[Expression]) => GeometryKRingExplode(exprs(0), exprs(1), exprs(2), indexSystem, geometryAPI.name)
        )
        registry.registerFunction(
          FunctionIdentifier("grid_geometrykloop", database),
          GeometryKLoop.registryExpressionInfo(database),
          (exprs: Seq[Expression]) => GeometryKLoop(exprs(0), exprs(1), exprs(2), indexSystem, geometryAPI.name)
        )
        registry.registerFunction(
          FunctionIdentifier("grid_geometrykloopexplode", database),
          GeometryKLoopExplode.registryExpressionInfo(database),
          (exprs: Seq[Expression]) => GeometryKLoopExplode(exprs(0), exprs(1), exprs(2), indexSystem, geometryAPI.name)
        )

        // DataType keywords are needed at checkInput execution time.
        // They cant be passed as Expressions to ConvertTo Expression.
        // Instead they are passed as String instances and for SQL
        // parser purposes separate method names are defined.

        registry.registerFunction(
          FunctionIdentifier("st_dump", database),
          FlattenPolygons.registryExpressionInfo(database),
          (exprs: Seq[Expression]) => FlattenPolygons(exprs(0), geometryAPI.name)
        )

        // Not specific to Mosaic
        registry.registerFunction(
          FunctionIdentifier("try_sql", database),
          TrySql.registryExpressionInfo(database, "try_sql"),
          (exprs: Seq[Expression]) => TrySql(exprs(0))
        )

        /** Legacy API Specific aliases */
        aliasFunction(registry, "index_geometry", database, "grid_boundaryaswkb", database)
        aliasFunction(registry, "mosaic_explode", database, "grid_tessellateexplode", database)
        aliasFunction(registry, "mosaicfill", database, "grid_tessellate", database)
        aliasFunction(registry, "point_index_geom", database, "grid_pointascellid", database)
        aliasFunction(registry, "point_index_lonlat", database, "grid_longlatascellid", database)
        aliasFunction(registry, "polyfill", database, "grid_polyfill", database)

    }

    def getGeometryAPI: GeometryAPI = this.geometryAPI

    def getRasterAPI: RasterAPI = this.rasterAPI

    def getIndexSystem: IndexSystem = this.indexSystem

    def getProductMethod(methodName: String): universe.MethodMirror = {
        val functionsModuleSymbol: universe.ModuleSymbol = mirror.staticModule(DATABRICKS_SQL_FUNCTIONS_MODULE)

        val functionsModuleMirror = mirror.reflectModule(functionsModuleSymbol)
        val instanceMirror = mirror.reflect(functionsModuleMirror.instance)

        val methodSymbol = functionsModuleSymbol.info.decl(universe.TermName(methodName)).asMethod
        instanceMirror.reflectMethod(methodSymbol)
    }

    def shouldUseDatabricksH3(): Boolean = {
        val spark = SparkSession.builder().getOrCreate()
        val isDatabricksH3Enabled = spark.conf.get(SPARK_DATABRICKS_GEO_H3_ENABLED, "false") == "true"
        indexSystem.name == H3.name && isDatabricksH3Enabled
    }

    // scalastyle:off object.name
    object functions extends Serializable {

        /**
          * functions should follow the pattern "def fname(argName: Type, ...):
          * returnType = ..." failing to do so may brake the R build.
          */

        /** IndexSystem and GeometryAPI Agnostic methods */
        def as_hex(inGeom: Column): Column = ColumnAdapter(AsHex(inGeom.expr))
        def as_json(inGeom: Column): Column = ColumnAdapter(AsJSON(inGeom.expr))

        /** GeometryAPI Specific */

        /** Spatial functions */
        def flatten_polygons(geom: Column): Column = ColumnAdapter(FlattenPolygons(geom.expr, geometryAPI.name))
        def st_area(geom: Column): Column = ColumnAdapter(ST_Area(geom.expr, expressionConfig))
        def st_buffer(geom: Column, radius: Column): Column =
            ColumnAdapter(ST_Buffer(geom.expr, radius.cast("double").expr, expressionConfig))
        def st_buffer(geom: Column, radius: Double): Column =
            ColumnAdapter(ST_Buffer(geom.expr, lit(radius).cast("double").expr, expressionConfig))
        def st_bufferloop(geom: Column, r1: Column, r2: Column): Column =
            ColumnAdapter(ST_BufferLoop(geom.expr, r1.cast("double").expr, r2.cast("double").expr, expressionConfig))
        def st_bufferloop(geom: Column, r1: Double, r2: Double): Column =
            ColumnAdapter(ST_BufferLoop(geom.expr, lit(r1).cast("double").expr, lit(r2).cast("double").expr, expressionConfig))
        def st_centroid(geom: Column): Column = ColumnAdapter(ST_Centroid(geom.expr, expressionConfig))
        def st_convexhull(geom: Column): Column = ColumnAdapter(ST_ConvexHull(geom.expr, expressionConfig))
        def st_difference(geom1: Column, geom2: Column): Column = ColumnAdapter(ST_Difference(geom1.expr, geom2.expr, expressionConfig))
        def st_distance(geom1: Column, geom2: Column): Column = ColumnAdapter(ST_Distance(geom1.expr, geom2.expr, expressionConfig))
        def st_dump(geom: Column): Column = ColumnAdapter(FlattenPolygons(geom.expr, geometryAPI.name))
        def st_envelope(geom: Column): Column = ColumnAdapter(ST_Envelope(geom.expr, expressionConfig))
        def st_geometrytype(geom: Column): Column = ColumnAdapter(ST_GeometryType(geom.expr, expressionConfig))
        def st_hasvalidcoordinates(geom: Column, crsCode: Column, which: Column): Column =
            ColumnAdapter(ST_HasValidCoordinates(geom.expr, crsCode.expr, which.expr, expressionConfig))
        def st_intersection(left: Column, right: Column): Column = ColumnAdapter(ST_Intersection(left.expr, right.expr, expressionConfig))
        def st_isvalid(geom: Column): Column = ColumnAdapter(ST_IsValid(geom.expr, expressionConfig))
        def st_length(geom: Column): Column = ColumnAdapter(ST_Length(geom.expr, expressionConfig))
        def st_numpoints(geom: Column): Column = ColumnAdapter(ST_NumPoints(geom.expr, expressionConfig))
        def st_perimeter(geom: Column): Column = ColumnAdapter(ST_Length(geom.expr, expressionConfig))

        def st_haversine(lat1: Column, lon1: Column, lat2: Column, lon2: Column): Column =
            ColumnAdapter(ST_Haversine(lat1.expr, lon1.expr, lat2.expr, lon2.expr))

        def st_rotate(geom1: Column, td: Column): Column = ColumnAdapter(ST_Rotate(geom1.expr, td.expr, expressionConfig))
        def st_scale(geom1: Column, xd: Column, yd: Column): Column =
            ColumnAdapter(ST_Scale(geom1.expr, xd.expr, yd.expr, expressionConfig))
        def st_setsrid(geom: Column, srid: Column): Column = ColumnAdapter(ST_SetSRID(geom.expr, srid.expr, expressionConfig))
        def st_simplify(geom: Column, tolerance: Column): Column =
            ColumnAdapter(ST_Simplify(geom.expr, tolerance.cast("double").expr, expressionConfig))
        def st_simplify(geom: Column, tolerance: Double): Column =
            ColumnAdapter(ST_Simplify(geom.expr, lit(tolerance).cast("double").expr, expressionConfig))
        def st_srid(geom: Column): Column = ColumnAdapter(ST_SRID(geom.expr, expressionConfig))
        def st_transform(geom: Column, srid: Column): Column = ColumnAdapter(ST_Transform(geom.expr, srid.expr, expressionConfig))
        def st_translate(geom1: Column, xd: Column, yd: Column): Column =
            ColumnAdapter(ST_Translate(geom1.expr, xd.expr, yd.expr, expressionConfig))
        def st_x(geom: Column): Column = ColumnAdapter(ST_X(geom.expr, expressionConfig))
        def st_y(geom: Column): Column = ColumnAdapter(ST_Y(geom.expr, expressionConfig))
        def st_xmax(geom: Column): Column = ColumnAdapter(ST_MinMaxXYZ(geom.expr, expressionConfig, "X", "MAX"))
        def st_xmin(geom: Column): Column = ColumnAdapter(ST_MinMaxXYZ(geom.expr, expressionConfig, "X", "MIN"))
        def st_ymax(geom: Column): Column = ColumnAdapter(ST_MinMaxXYZ(geom.expr, expressionConfig, "Y", "MAX"))
        def st_ymin(geom: Column): Column = ColumnAdapter(ST_MinMaxXYZ(geom.expr, expressionConfig, "Y", "MIN"))
        def st_zmax(geom: Column): Column = ColumnAdapter(ST_MinMaxXYZ(geom.expr, expressionConfig, "Z", "MAX"))
        def st_zmin(geom: Column): Column = ColumnAdapter(ST_MinMaxXYZ(geom.expr, expressionConfig, "Z", "MIN"))
        def st_union(leftGeom: Column, rightGeom: Column): Column = ColumnAdapter(ST_Union(leftGeom.expr, rightGeom.expr, expressionConfig))
        def st_unaryunion(geom: Column): Column = ColumnAdapter(ST_UnaryUnion(geom.expr, expressionConfig))
        def st_updatesrid(geom: Column, srcSRID: Column, destSRID: Column): Column =
            ColumnAdapter(ST_UpdateSRID(geom.expr, srcSRID.cast("int").expr, destSRID.cast("int").expr, expressionConfig))
        def st_updatesrid(geom: Column, srcSRID: Int, destSRID: Int): Column =
            ColumnAdapter(ST_UpdateSRID(geom.expr, lit(srcSRID).expr, lit(destSRID).expr, expressionConfig))

        /** Undocumented helper */
        def convert_to(inGeom: Column, outDataType: String): Column =
            ColumnAdapter(ConvertTo(inGeom.expr, outDataType, geometryAPI.name, Some("convert_to")))

        /** Geometry constructors */
        def st_point(xVal: Column, yVal: Column): Column = ColumnAdapter(ST_Point(xVal.expr, yVal.expr))
        def st_geomfromwkt(inGeom: Column): Column =
            ColumnAdapter(ConvertTo(inGeom.expr, "coords", geometryAPI.name, Some("st_geomfromwkt")))
        def st_geomfromwkb(inGeom: Column): Column =
            ColumnAdapter(ConvertTo(inGeom.expr, "coords", geometryAPI.name, Some("st_geomfromwkb")))
        def st_geomfromgeojson(inGeom: Column): Column =
            ColumnAdapter(ConvertTo(AsJSON(inGeom.expr), "coords", geometryAPI.name, Some("st_geomfromgeojson")))
        def st_makeline(points: Column): Column = ColumnAdapter(ST_MakeLine(points.expr, geometryAPI.name))
        def st_makepolygon(boundaryRing: Column): Column = ColumnAdapter(ST_MakePolygon(boundaryRing.expr, array().expr))
        def st_makepolygon(boundaryRing: Column, holeRingArray: Column): Column =
            ColumnAdapter(ST_MakePolygon(boundaryRing.expr, holeRingArray.expr))

        /** Geometry accessors */
        def st_asbinary(geom: Column): Column = ColumnAdapter(ConvertTo(geom.expr, "wkb", geometryAPI.name, Some("st_asbinary")))
        def st_asgeojson(geom: Column): Column = ColumnAdapter(ConvertTo(geom.expr, "geojson", geometryAPI.name, Some("st_asgeojson")))
        def st_astext(geom: Column): Column = ColumnAdapter(ConvertTo(geom.expr, "wkt", geometryAPI.name, Some("st_astext")))
        def st_aswkb(geom: Column): Column = ColumnAdapter(ConvertTo(geom.expr, "wkb", geometryAPI.name, Some("st_aswkb")))
        def st_aswkt(geom: Column): Column = ColumnAdapter(ConvertTo(geom.expr, "wkt", geometryAPI.name, Some("st_aswkt")))

        /** Spatial predicates */
        def st_contains(geom1: Column, geom2: Column): Column = ColumnAdapter(ST_Contains(geom1.expr, geom2.expr, expressionConfig))
        def st_intersects(left: Column, right: Column): Column = ColumnAdapter(ST_Intersects(left.expr, right.expr, expressionConfig))

        /** RasterAPI dependent functions */
        def rst_bandmetadata(raster: Column, band: Column): Column =
            ColumnAdapter(RST_BandMetaData(raster.expr, band.expr, expressionConfig))
        def rst_bandmetadata(raster: Column, band: Int): Column =
            ColumnAdapter(RST_BandMetaData(raster.expr, lit(band).expr, expressionConfig))
        def rst_bandmetadata(raster: String, band: Int): Column =
            ColumnAdapter(RST_BandMetaData(lit(raster).expr, lit(band).expr, expressionConfig))
        def rst_georeference(raster: Column): Column = ColumnAdapter(RST_GeoReference(raster.expr, expressionConfig))
        def rst_georeference(raster: String): Column = ColumnAdapter(RST_GeoReference(lit(raster).expr, expressionConfig))
        def rst_height(raster: Column): Column = ColumnAdapter(RST_Height(raster.expr, expressionConfig))
        def rst_height(raster: String): Column = ColumnAdapter(RST_Height(lit(raster).expr, expressionConfig))
        def rst_isempty(raster: Column): Column = ColumnAdapter(RST_IsEmpty(raster.expr, expressionConfig))
        def rst_isempty(raster: String): Column = ColumnAdapter(RST_IsEmpty(lit(raster).expr, expressionConfig))
        def rst_memsize(raster: Column): Column = ColumnAdapter(RST_MemSize(raster.expr, expressionConfig))
        def rst_memsize(raster: String): Column = ColumnAdapter(RST_MemSize(lit(raster).expr, expressionConfig))
        def rst_metadata(raster: Column): Column = ColumnAdapter(RST_MetaData(raster.expr, expressionConfig))
        def rst_metadata(raster: String): Column = ColumnAdapter(RST_MetaData(lit(raster).expr, expressionConfig))
        def rst_numbands(raster: Column): Column = ColumnAdapter(RST_NumBands(raster.expr, expressionConfig))
        def rst_numbands(raster: String): Column = ColumnAdapter(RST_NumBands(lit(raster).expr, expressionConfig))
        def rst_pixelheight(raster: Column): Column = ColumnAdapter(RST_PixelHeight(raster.expr, expressionConfig))
        def rst_pixelheight(raster: String): Column = ColumnAdapter(RST_PixelHeight(lit(raster).expr, expressionConfig))
        def rst_pixelwidth(raster: Column): Column = ColumnAdapter(RST_PixelWidth(raster.expr, expressionConfig))
        def rst_pixelwidth(raster: String): Column = ColumnAdapter(RST_PixelWidth(lit(raster).expr, expressionConfig))
        def rst_rastertogridavg(raster: Column, resolution: Column): Column =
            ColumnAdapter(RST_RasterToGridAvg(raster.expr, resolution.expr, expressionConfig))
        def rst_rastertogridavg(raster: String, resolution: Column): Column =
            ColumnAdapter(RST_RasterToGridAvg(lit(raster).expr, resolution.expr, expressionConfig))
        def rst_rastertogridcount(raster: Column, resolution: Column): Column =
            ColumnAdapter(RST_RasterToGridCount(raster.expr, resolution.expr, expressionConfig))
        def rst_rastertogridcount(raster: String, resolution: Column): Column =
            ColumnAdapter(RST_RasterToGridCount(lit(raster).expr, resolution.expr, expressionConfig))
        def rst_rastertogridmax(raster: Column, resolution: Column): Column =
            ColumnAdapter(RST_RasterToGridMax(raster.expr, resolution.expr, expressionConfig))
        def rst_rastertogridmax(raster: String, resolution: Column): Column =
            ColumnAdapter(RST_RasterToGridMax(lit(raster).expr, resolution.expr, expressionConfig))
        def rst_rastertogridmedian(raster: Column, resolution: Column): Column =
            ColumnAdapter(RST_RasterToGridMedian(raster.expr, resolution.expr, expressionConfig))
        def rst_rastertogridmedian(raster: String, resolution: Column): Column =
            ColumnAdapter(RST_RasterToGridMedian(lit(raster).expr, resolution.expr, expressionConfig))
        def rst_rastertogridmin(raster: Column, resolution: Column): Column =
            ColumnAdapter(RST_RasterToGridMin(raster.expr, resolution.expr, expressionConfig))
        def rst_rastertogridmin(raster: String, resolution: Column): Column =
            ColumnAdapter(RST_RasterToGridMin(lit(raster).expr, resolution.expr, expressionConfig))
        def rst_rastertoworldcoord(raster: Column, x: Column, y: Column): Column =
            ColumnAdapter(RST_RasterToWorldCoord(raster.expr, x.expr, y.expr, expressionConfig))
        def rst_rastertoworldcoord(raster: String, x: Column, y: Column): Column =
            ColumnAdapter(RST_RasterToWorldCoord(lit(raster).expr, x.expr, y.expr, expressionConfig))
        def rst_rastertoworldcoord(raster: Column, x: Int, y: Int): Column =
            ColumnAdapter(RST_RasterToWorldCoord(raster.expr, lit(x).expr, lit(y).expr, expressionConfig))
        def rst_rastertoworldcoordx(raster: Column, x: Column, y: Column): Column =
            ColumnAdapter(RST_RasterToWorldCoordX(raster.expr, x.expr, y.expr, expressionConfig))
        def rst_rastertoworldcoordx(raster: String, x: Column, y: Column): Column =
            ColumnAdapter(RST_RasterToWorldCoordX(lit(raster).expr, x.expr, y.expr, expressionConfig))
        def rst_rastertoworldcoordx(raster: Column, x: Int, y: Int): Column =
            ColumnAdapter(RST_RasterToWorldCoordX(raster.expr, lit(x).expr, lit(y).expr, expressionConfig))
        def rst_rastertoworldcoordy(raster: Column, x: Column, y: Column): Column =
            ColumnAdapter(RST_RasterToWorldCoordY(raster.expr, x.expr, y.expr, expressionConfig))
        def rst_rastertoworldcoordy(raster: String, x: Column, y: Column): Column =
            ColumnAdapter(RST_RasterToWorldCoordY(lit(raster).expr, x.expr, y.expr, expressionConfig))
        def rst_rastertoworldcoordy(raster: Column, x: Int, y: Int): Column =
            ColumnAdapter(RST_RasterToWorldCoordY(raster.expr, lit(x).expr, lit(y).expr, expressionConfig))
        def rst_retile(raster: Column, tileWidth: Column, tileHeight: Column): Column =
            ColumnAdapter(RST_ReTile(raster.expr, tileWidth.expr, tileHeight.expr, expressionConfig))
        def rst_retile(raster: Column, tileWidth: Int, tileHeight: Int): Column =
            ColumnAdapter(RST_ReTile(raster.expr, lit(tileWidth).expr, lit(tileHeight).expr, expressionConfig))
        def rst_retile(raster: String, tileWidth: Int, tileHeight: Int): Column =
            ColumnAdapter(RST_ReTile(lit(raster).expr, lit(tileWidth).expr, lit(tileHeight).expr, expressionConfig))
        def rst_rotation(raster: Column): Column = ColumnAdapter(RST_Rotation(raster.expr, expressionConfig))
        def rst_rotation(raster: String): Column = ColumnAdapter(RST_Rotation(lit(raster).expr, expressionConfig))
        def rst_scalex(raster: Column): Column = ColumnAdapter(RST_ScaleX(raster.expr, expressionConfig))
        def rst_scalex(raster: String): Column = ColumnAdapter(RST_ScaleX(lit(raster).expr, expressionConfig))
        def rst_scaley(raster: Column): Column = ColumnAdapter(RST_ScaleY(raster.expr, expressionConfig))
        def rst_scaley(raster: String): Column = ColumnAdapter(RST_ScaleY(lit(raster).expr, expressionConfig))
        def rst_skewx(raster: Column): Column = ColumnAdapter(RST_SkewX(raster.expr, expressionConfig))
        def rst_skewx(raster: String): Column = ColumnAdapter(RST_SkewX(lit(raster).expr, expressionConfig))
        def rst_skewy(raster: Column): Column = ColumnAdapter(RST_SkewY(raster.expr, expressionConfig))
        def rst_skewy(raster: String): Column = ColumnAdapter(RST_SkewY(lit(raster).expr, expressionConfig))
        def rst_srid(raster: Column): Column = ColumnAdapter(RST_SRID(raster.expr, expressionConfig))
        def rst_srid(raster: String): Column = ColumnAdapter(RST_SRID(lit(raster).expr, expressionConfig))
        def rst_subdatasets(raster: Column): Column = ColumnAdapter(RST_Subdatasets(raster.expr, expressionConfig))
        def rst_subdatasets(raster: String): Column = ColumnAdapter(RST_Subdatasets(lit(raster).expr, expressionConfig))
        def rst_summary(raster: Column): Column = ColumnAdapter(RST_Summary(raster.expr, expressionConfig))
        def rst_summary(raster: String): Column = ColumnAdapter(RST_Summary(lit(raster).expr, expressionConfig))
        def rst_upperleftx(raster: Column): Column = ColumnAdapter(RST_UpperLeftX(raster.expr, expressionConfig))
        def rst_upperleftx(raster: String): Column = ColumnAdapter(RST_UpperLeftX(lit(raster).expr, expressionConfig))
        def rst_upperlefty(raster: Column): Column = ColumnAdapter(RST_UpperLeftY(raster.expr, expressionConfig))
        def rst_upperlefty(raster: String): Column = ColumnAdapter(RST_UpperLeftY(lit(raster).expr, expressionConfig))
        def rst_width(raster: Column): Column = ColumnAdapter(RST_Width(raster.expr, expressionConfig))
        def rst_width(raster: String): Column = ColumnAdapter(RST_Width(lit(raster).expr, expressionConfig))
        def rst_worldtorastercoord(raster: Column, x: Column, y: Column): Column =
            ColumnAdapter(RST_WorldToRasterCoord(raster.expr, x.expr, y.expr, expressionConfig))
        def rst_worldtorastercoord(raster: Column, x: Double, y: Double): Column =
            ColumnAdapter(RST_WorldToRasterCoord(raster.expr, lit(x).expr, lit(y).expr, expressionConfig))
        def rst_worldtorastercoord(raster: String, x: Double, y: Double): Column =
            ColumnAdapter(RST_WorldToRasterCoord(lit(raster).expr, lit(x).expr, lit(y).expr, expressionConfig))
        def rst_worldtorastercoordx(raster: Column, x: Column, y: Column): Column =
            ColumnAdapter(RST_WorldToRasterCoordX(raster.expr, x.expr, y.expr, expressionConfig))
        def rst_worldtorastercoordx(raster: Column, x: Double, y: Double): Column =
            ColumnAdapter(RST_WorldToRasterCoordX(raster.expr, lit(x).expr, lit(y).expr, expressionConfig))
        def rst_worldtorastercoordx(raster: String, x: Double, y: Double): Column =
            ColumnAdapter(RST_WorldToRasterCoordX(lit(raster).expr, lit(x).expr, lit(y).expr, expressionConfig))
        def rst_worldtorastercoordy(raster: Column, x: Column, y: Column): Column =
            ColumnAdapter(RST_WorldToRasterCoordY(raster.expr, x.expr, y.expr, expressionConfig))
        def rst_worldtorastercoordy(raster: Column, x: Double, y: Double): Column =
            ColumnAdapter(RST_WorldToRasterCoordY(raster.expr, lit(x).expr, lit(y).expr, expressionConfig))
        def rst_worldtorastercoordy(raster: String, x: Double, y: Double): Column =
            ColumnAdapter(RST_WorldToRasterCoordY(lit(raster).expr, lit(x).expr, lit(y).expr, expressionConfig))

        /** Aggregators */
        def st_intersects_aggregate(leftIndex: Column, rightIndex: Column): Column =
            ColumnAdapter(
              ST_IntersectsAggregate(leftIndex.expr, rightIndex.expr, geometryAPI.name).toAggregateExpression(isDistinct = false)
            )
        def st_intersection_aggregate(leftIndex: Column, rightIndex: Column): Column =
            ColumnAdapter(
              ST_IntersectionAggregate(leftIndex.expr, rightIndex.expr, geometryAPI.name, indexSystem, 0, 0)
                  .toAggregateExpression(isDistinct = false)
            )
        def st_union_agg(geom: Column): Column =
            ColumnAdapter(ST_UnionAgg(geom.expr, geometryAPI.name).toAggregateExpression(isDistinct = false))

        /** IndexSystem Specific */

        /** IndexSystem and GeometryAPI Specific methods */
<<<<<<< HEAD
=======
        def grid_cell_intersection(chip1: Column, chip2: Column): Column =
            ColumnAdapter(CellIntersection(chip1.expr, chip2.expr, indexSystem, geometryAPI.name))
        def grid_cell_intersection_agg(chip: Column): Column =
            ColumnAdapter(CellIntersectionAgg(chip.expr, geometryAPI.name, indexSystem).toAggregateExpression(isDistinct = false))
        def grid_cell_union(chip1: Column, chip2: Column): Column =
            ColumnAdapter(CellUnion(chip1.expr, chip2.expr, indexSystem, geometryAPI.name))
        def grid_cell_union_agg(chip: Column): Column =
            ColumnAdapter(CellUnionAgg(chip.expr, geometryAPI.name, indexSystem).toAggregateExpression(isDistinct = false))
>>>>>>> c96cc2e1
        def grid_distance(cell1: Column, cell2: Column): Column =
            ColumnAdapter(GridDistance(cell1.expr, cell2.expr, indexSystem, geometryAPI.name))
        def grid_tessellateexplode(geom: Column, resolution: Column): Column = grid_tessellateexplode(geom, resolution, lit(true))
        def grid_tessellateexplode(geom: Column, resolution: Int): Column = grid_tessellateexplode(geom, lit(resolution), lit(true))
        def grid_tessellateexplode(geom: Column, resolution: Int, keepCoreGeometries: Boolean): Column =
            grid_tessellateexplode(geom, lit(resolution), lit(keepCoreGeometries))
        def grid_tessellateexplode(geom: Column, resolution: Int, keepCoreGeometries: Column): Column =
            grid_tessellateexplode(geom, lit(resolution), keepCoreGeometries)
        def grid_tessellateexplode(geom: Column, resolution: Column, keepCoreGeometries: Column): Column =
            ColumnAdapter(
              MosaicExplode(geom.expr, resolution.expr, keepCoreGeometries.expr, indexSystem, geometryAPI.name)
            )
        def grid_tessellate(geom: Column, resolution: Column): Column = grid_tessellate(geom, resolution, lit(true))
        def grid_tessellate(geom: Column, resolution: Int): Column = grid_tessellate(geom, lit(resolution), lit(true))
        def grid_tessellate(geom: Column, resolution: Column, keepCoreGeometries: Boolean): Column =
            grid_tessellate(geom, resolution, lit(keepCoreGeometries))
        def grid_tessellate(geom: Column, resolution: Int, keepCoreGeometries: Boolean): Column =
            grid_tessellate(geom, lit(resolution), lit(keepCoreGeometries))
        def grid_tessellate(geom: Column, resolution: Column, keepCoreGeometries: Column): Column =
            ColumnAdapter(
              MosaicFill(geom.expr, resolution.expr, keepCoreGeometries.expr, indexSystem, geometryAPI.name)
            )
        def grid_pointascellid(point: Column, resolution: Column): Column =
            ColumnAdapter(PointIndexGeom(point.expr, resolution.expr, indexSystem, geometryAPI.name))
        def grid_pointascellid(point: Column, resolution: Int): Column =
            ColumnAdapter(PointIndexGeom(point.expr, lit(resolution).expr, indexSystem, geometryAPI.name))
        def grid_longlatascellid(lon: Column, lat: Column, resolution: Column): Column = {
            if (shouldUseDatabricksH3()) {
                getProductMethod("h3_longlatascellid")
                    .apply(lon, lat, resolution)
                    .asInstanceOf[Column]
            } else {
                ColumnAdapter(PointIndexLonLat(lon.expr, lat.expr, resolution.expr, indexSystem))
            }
        }
        def grid_longlatascellid(lon: Column, lat: Column, resolution: Int): Column = grid_longlatascellid(lon, lat, lit(resolution))
        def grid_polyfill(geom: Column, resolution: Column): Column = {
            if (shouldUseDatabricksH3()) {
                getProductMethod("h3_polyfill")
                    .apply(geom, resolution)
                    .asInstanceOf[Column]
            } else {
                ColumnAdapter(Polyfill(geom.expr, resolution.expr, indexSystem, getGeometryAPI.name))
            }
        }
        def grid_polyfill(geom: Column, resolution: Int): Column = grid_polyfill(geom, lit(resolution))
        def grid_boundaryaswkb(indexID: Column): Column = {
            if (shouldUseDatabricksH3()) {
                getProductMethod("h3_boundaryaswkb")
                    .apply(indexID)
                    .asInstanceOf[Column]
            } else {
                ColumnAdapter(IndexGeometry(indexID.expr, lit("WKB").expr, indexSystem, getGeometryAPI.name))
            }
        }
        def grid_boundary(indexID: Column, format: Column): Column =
            ColumnAdapter(IndexGeometry(indexID.expr, format.expr, indexSystem, geometryAPI.name))
        def grid_boundary(indexID: Column, format: String): Column =
            ColumnAdapter(IndexGeometry(indexID.expr, lit(format).expr, indexSystem, geometryAPI.name))
        def grid_cellarea(cellId: Column): Column = ColumnAdapter(CellArea(cellId.expr, indexSystem, geometryAPI.name))
        def grid_cellkring(cellId: Column, k: Column): Column = ColumnAdapter(CellKRing(cellId.expr, k.expr, indexSystem, geometryAPI.name))
        def grid_cellkring(cellId: Column, k: Int): Column =
            ColumnAdapter(CellKRing(cellId.expr, lit(k).expr, indexSystem, geometryAPI.name))
        def grid_cellkringexplode(cellId: Column, k: Int): Column =
            ColumnAdapter(CellKRingExplode(cellId.expr, lit(k).expr, indexSystem, geometryAPI.name))
        def grid_cellkringexplode(cellId: Column, k: Column): Column =
            ColumnAdapter(CellKRingExplode(cellId.expr, k.expr, indexSystem, geometryAPI.name))
        def grid_cellkloop(cellId: Column, k: Column): Column = ColumnAdapter(CellKLoop(cellId.expr, k.expr, indexSystem, geometryAPI.name))
        def grid_cellkloop(cellId: Column, k: Int): Column =
            ColumnAdapter(CellKLoop(cellId.expr, lit(k).expr, indexSystem, geometryAPI.name))
        def grid_cellkloopexplode(cellId: Column, k: Int): Column =
            ColumnAdapter(CellKLoopExplode(cellId.expr, lit(k).expr, indexSystem, geometryAPI.name))
        def grid_cellkloopexplode(cellId: Column, k: Column): Column =
            ColumnAdapter(CellKLoopExplode(cellId.expr, k.expr, indexSystem, geometryAPI.name))
        def grid_geometrykring(geom: Column, resolution: Column, k: Column): Column =
            ColumnAdapter(GeometryKRing(geom.expr, resolution.expr, k.expr, indexSystem, geometryAPI.name))
        def grid_geometrykring(geom: Column, resolution: Column, k: Int): Column =
            ColumnAdapter(GeometryKRing(geom.expr, resolution.expr, lit(k).expr, indexSystem, geometryAPI.name))
        def grid_geometrykring(geom: Column, resolution: Int, k: Column): Column =
            ColumnAdapter(GeometryKRing(geom.expr, lit(resolution).expr, k.expr, indexSystem, geometryAPI.name))
        def grid_geometrykring(geom: Column, resolution: Int, k: Int): Column =
            ColumnAdapter(GeometryKRing(geom.expr, lit(resolution).expr, lit(k).expr, indexSystem, geometryAPI.name))
        def grid_geometrykring(geom: Column, resolution: String, k: Column): Column =
            ColumnAdapter(GeometryKRing(geom.expr, lit(resolution).expr, k.expr, indexSystem, geometryAPI.name))
        def grid_geometrykring(geom: Column, resolution: String, k: Int): Column =
            ColumnAdapter(GeometryKRing(geom.expr, lit(resolution).expr, lit(k).expr, indexSystem, geometryAPI.name))
        def grid_geometrykringexplode(geom: Column, resolution: Column, k: Column): Column =
            ColumnAdapter(GeometryKRingExplode(geom.expr, resolution.expr, k.expr, indexSystem, geometryAPI.name))
        def grid_geometrykringexplode(geom: Column, resolution: Column, k: Int): Column =
            ColumnAdapter(GeometryKRingExplode(geom.expr, resolution.expr, lit(k).expr, indexSystem, geometryAPI.name))
        def grid_geometrykringexplode(geom: Column, resolution: Int, k: Column): Column =
            ColumnAdapter(GeometryKRingExplode(geom.expr, lit(resolution).expr, k.expr, indexSystem, geometryAPI.name))
        def grid_geometrykringexplode(geom: Column, resolution: Int, k: Int): Column =
            ColumnAdapter(GeometryKRingExplode(geom.expr, lit(resolution).expr, lit(k).expr, indexSystem, geometryAPI.name))
        def grid_geometrykringexplode(geom: Column, resolution: String, k: Column): Column =
            ColumnAdapter(GeometryKRingExplode(geom.expr, lit(resolution).expr, k.expr, indexSystem, geometryAPI.name))
        def grid_geometrykringexplode(geom: Column, resolution: String, k: Int): Column =
            ColumnAdapter(GeometryKRingExplode(geom.expr, lit(resolution).expr, lit(k).expr, indexSystem, geometryAPI.name))
        def grid_geometrykloop(geom: Column, resolution: Column, k: Column): Column =
            ColumnAdapter(GeometryKLoop(geom.expr, resolution.expr, k.expr, indexSystem, geometryAPI.name))
        def grid_geometrykloop(geom: Column, resolution: Column, k: Int): Column =
            ColumnAdapter(GeometryKLoop(geom.expr, resolution.expr, lit(k).expr, indexSystem, geometryAPI.name))
        def grid_geometrykloop(geom: Column, resolution: Int, k: Column): Column =
            ColumnAdapter(GeometryKLoop(geom.expr, lit(resolution).expr, k.expr, indexSystem, geometryAPI.name))
        def grid_geometrykloop(geom: Column, resolution: Int, k: Int): Column =
            ColumnAdapter(GeometryKLoop(geom.expr, lit(resolution).expr, lit(k).expr, indexSystem, geometryAPI.name))
        def grid_geometrykloop(geom: Column, resolution: String, k: Column): Column =
            ColumnAdapter(GeometryKLoop(geom.expr, lit(resolution).expr, k.expr, indexSystem, geometryAPI.name))
        def grid_geometrykloop(geom: Column, resolution: String, k: Int): Column =
            ColumnAdapter(GeometryKLoop(geom.expr, lit(resolution).expr, lit(k).expr, indexSystem, geometryAPI.name))
        def grid_geometrykloopexplode(geom: Column, resolution: Column, k: Column): Column =
            ColumnAdapter(GeometryKLoopExplode(geom.expr, resolution.expr, k.expr, indexSystem, geometryAPI.name))
        def grid_geometrykloopexplode(geom: Column, resolution: Column, k: Int): Column =
            ColumnAdapter(GeometryKLoopExplode(geom.expr, resolution.expr, lit(k).expr, indexSystem, geometryAPI.name))
        def grid_geometrykloopexplode(geom: Column, resolution: Int, k: Column): Column =
            ColumnAdapter(GeometryKLoopExplode(geom.expr, lit(resolution).expr, k.expr, indexSystem, geometryAPI.name))
        def grid_geometrykloopexplode(geom: Column, resolution: Int, k: Int): Column =
            ColumnAdapter(GeometryKLoopExplode(geom.expr, lit(resolution).expr, lit(k).expr, indexSystem, geometryAPI.name))
        def grid_geometrykloopexplode(geom: Column, resolution: String, k: Column): Column =
            ColumnAdapter(GeometryKLoopExplode(geom.expr, lit(resolution).expr, k.expr, indexSystem, geometryAPI.name))
        def grid_geometrykloopexplode(geom: Column, resolution: String, k: Int): Column =
            ColumnAdapter(GeometryKLoopExplode(geom.expr, lit(resolution).expr, lit(k).expr, indexSystem, geometryAPI.name))
        def grid_wrapaschip(cellID: Column, isCore: Boolean, getCellGeom: Boolean): Column =
            struct(
              lit(isCore).alias("is_core"),
              cellID.alias("index_id"),
              (if (getCellGeom) grid_boundaryaswkb(cellID) else lit(null)).alias("wkb")
            ).cast(
              ChipType(indexSystem.getCellIdDataType)
            ).alias("chip")

        // Not specific to Mosaic
        def try_sql(inCol: Column): Column = ColumnAdapter(TrySql(inCol.expr))

        // Legacy API
        @deprecated("Please use 'grid_boundaryaswkb' or 'grid_boundary(..., format_name)' expressions instead.")
        def index_geometry(indexID: Column): Column = grid_boundaryaswkb(indexID)
        @deprecated("Please use 'grid_tessellateexplode' expression instead.")
        def mosaic_explode(geom: Column, resolution: Column): Column = grid_tessellateexplode(geom, resolution)
        @deprecated("Please use 'grid_tessellateexplode' expression instead.")
        def mosaic_explode(geom: Column, resolution: Column, keepCoreGeometries: Boolean): Column =
            grid_tessellateexplode(geom, resolution, lit(keepCoreGeometries))
        @deprecated("Please use 'grid_tessellateexplode' expression instead.")
        def mosaic_explode(geom: Column, resolution: Column, keepCoreGeometries: Column): Column =
            grid_tessellateexplode(geom, resolution, keepCoreGeometries)
        @deprecated("Please use 'grid_tessellateexplode' expression instead.")
        def mosaic_explode(geom: Column, resolution: Int): Column = grid_tessellateexplode(geom, resolution)
        @deprecated("Please use 'grid_tessellateexplode' expression instead.")
        def mosaic_explode(geom: Column, resolution: Int, keepCoreGeometries: Boolean): Column =
            grid_tessellateexplode(geom, resolution, keepCoreGeometries)
        @deprecated("Please use 'grid_tessellateexplode' expression instead.")
        def mosaic_explode(geom: Column, resolution: Int, keepCoreGeometries: Column): Column =
            grid_tessellateexplode(geom, resolution, keepCoreGeometries)
        @deprecated("Please use 'grid_tessellate' expression instead.")
        def mosaicfill(geom: Column, resolution: Column): Column = grid_tessellate(geom, resolution)
        @deprecated("Please use 'grid_tessellate' expression instead.")
        def mosaicfill(geom: Column, resolution: Int): Column = grid_tessellate(geom, lit(resolution))
        @deprecated("Please use 'grid_tessellate' expression instead.")
        def mosaicfill(geom: Column, resolution: Column, keepCoreGeometries: Boolean): Column =
            grid_tessellate(geom, resolution, lit(keepCoreGeometries))
        @deprecated("Please use 'grid_tessellate' expression instead.")
        def mosaicfill(geom: Column, resolution: Int, keepCoreGeometries: Boolean): Column =
            grid_tessellate(geom, resolution, keepCoreGeometries)
        @deprecated("Please use 'grid_tessellate' expression instead.")
        def mosaicfill(geom: Column, resolution: Column, keepCoreGeometries: Column): Column =
            grid_tessellate(geom, resolution, keepCoreGeometries)
        @deprecated("Please use 'grid_tessellate' expression instead.")
        def mosaicfill(geom: Column, resolution: Int, keepCoreGeometries: Column): Column =
            grid_tessellate(geom, lit(resolution), keepCoreGeometries)
        @deprecated("Please use 'grid_pointascellid' expressions instead.")
        def point_index_geom(point: Column, resolution: Column): Column = grid_pointascellid(point, resolution)
        @deprecated("Please use 'grid_pointascellid' expressions instead.")
        def point_index_geom(point: Column, resolution: Int): Column = grid_pointascellid(point, resolution)
        @deprecated("Please use 'grid_longlatascellid' expressions instead.")
        def point_index_lonlat(lon: Column, lat: Column, resolution: Column): Column = grid_longlatascellid(lon, lat, resolution)
        @deprecated("Please use 'grid_longlatascellid' expressions instead.")
        def point_index_lonlat(lon: Column, lat: Column, resolution: Int): Column = grid_longlatascellid(lon, lat, resolution)
        @deprecated("Please use 'grid_polyfill' expressions instead.")
        def polyfill(geom: Column, resolution: Column): Column = grid_polyfill(geom, resolution)
        @deprecated("Please use 'grid_polyfill' expressions instead.")
        def polyfill(geom: Column, resolution: Int): Column = grid_polyfill(geom, resolution)
        @deprecated("Please use 'st_centroid' expressions instead.")
        def st_centroid2D(geom: Column): Column = st_centroid(geom)

    }

}
// scalastyle:on object.name
// scalastyle:on line.size.limit

object MosaicContext {

    private var instance: Option[MosaicContext] = None

    def build(indexSystem: IndexSystem, geometryAPI: GeometryAPI, rasterAPI: RasterAPI = GDAL): MosaicContext = {
        instance = Some(new MosaicContext(indexSystem, geometryAPI, rasterAPI))
        instance.get.setCellIdDataType(indexSystem.getCellIdDataType.typeName)
        context()
    }

    def read: MosaicDataFrameReader = new MosaicDataFrameReader(SparkSession.builder().getOrCreate())

    def geometryAPI: GeometryAPI = context().getGeometryAPI

    def rasterAPI: RasterAPI = context().getRasterAPI

    def indexSystem: IndexSystem = context().getIndexSystem

    def context(): MosaicContext =
        instance match {
            case Some(context) => context
            case None          => throw new Error("MosaicContext was not built.")
        }

    def reset(): Unit = instance = None

}<|MERGE_RESOLUTION|>--- conflicted
+++ resolved
@@ -697,8 +697,6 @@
         /** IndexSystem Specific */
 
         /** IndexSystem and GeometryAPI Specific methods */
-<<<<<<< HEAD
-=======
         def grid_cell_intersection(chip1: Column, chip2: Column): Column =
             ColumnAdapter(CellIntersection(chip1.expr, chip2.expr, indexSystem, geometryAPI.name))
         def grid_cell_intersection_agg(chip: Column): Column =
@@ -707,7 +705,6 @@
             ColumnAdapter(CellUnion(chip1.expr, chip2.expr, indexSystem, geometryAPI.name))
         def grid_cell_union_agg(chip: Column): Column =
             ColumnAdapter(CellUnionAgg(chip.expr, geometryAPI.name, indexSystem).toAggregateExpression(isDistinct = false))
->>>>>>> c96cc2e1
         def grid_distance(cell1: Column, cell2: Column): Column =
             ColumnAdapter(GridDistance(cell1.expr, cell2.expr, indexSystem, geometryAPI.name))
         def grid_tessellateexplode(geom: Column, resolution: Column): Column = grid_tessellateexplode(geom, resolution, lit(true))
