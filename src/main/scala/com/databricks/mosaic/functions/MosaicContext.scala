--- conflicted
+++ resolved
@@ -240,7 +240,6 @@
             FunctionIdentifier("st_numpoints", database),
             ST_NumPoints.registryExpressionInfo(database),
             (exprs: Seq[Expression]) => ST_NumPoints(exprs(0), geometryAPI.name)
-<<<<<<< HEAD
         )
         registry.registerFunction(
             FunctionIdentifier("st_intersects", database),
@@ -251,13 +250,10 @@
             FunctionIdentifier("st_intersects", database),
             ST_Intersection.registryExpressionInfo(database),
             (exprs: Seq[Expression]) => ST_Intersection(exprs(0), exprs(1), geometryAPI.name)
-=======
->>>>>>> fbec25bf
         )
 
         /** Aggregators */
         registry.registerFunction(
-<<<<<<< HEAD
             FunctionIdentifier("st_intersection_aggregate", database),
             MosaicExplode.registryExpressionInfo(database),
             (exprs: Seq[Expression]) =>
@@ -268,18 +264,6 @@
             ST_IntersectsAggregate.registryExpressionInfo(database),
             (exprs: Seq[Expression]) =>
                 ST_IntersectsAggregate(exprs(0), exprs(1), geometryAPI.name)
-=======
-            FunctionIdentifier("st_reduce_intersection", database),
-            MosaicExplode.registryExpressionInfo(database),
-            (exprs: Seq[Expression]) =>
-                ST_ReduceIntersection(exprs(0), exprs(1), indexSystem.name, geometryAPI.name)
-        )
-        registry.registerFunction(
-            FunctionIdentifier("st_reduce_intersects", database),
-            ST_ReduceIntersects.registryExpressionInfo(database),
-            (exprs: Seq[Expression]) =>
-                ST_ReduceIntersects(exprs(0), exprs(1), geometryAPI.name)
->>>>>>> fbec25bf
         )
 
         /** IndexSystem and GeometryAPI Specific methods */
@@ -301,18 +285,15 @@
         )
         registry.registerFunction(
           FunctionIdentifier("point_index", database),
-          PointIndex.registryExpressionInfo(database),
+          PointIndexLonLat.registryExpressionInfo(database),
           (exprs: Seq[Expression]) => PointIndex(exprs(0), exprs(1), indexSystem.name, geometryAPI.name)
         )
         registry.registerFunction(
-<<<<<<< HEAD
-=======
             FunctionIdentifier("point_index", database),
-            PointIndexLatLon.registryExpressionInfo(database),
+            PointIndex.registryExpressionInfo(database),
             (exprs: Seq[Expression]) => PointIndex(exprs(0), exprs(1), indexSystem.name, geometryAPI.name)
         )
         registry.registerFunction(
->>>>>>> fbec25bf
             FunctionIdentifier("polyfill", database),
             Polyfill.registryExpressionInfo(database),
             (exprs: Seq[Expression]) => Polyfill(exprs(0), exprs(1), indexSystem.name, geometryAPI.name)
@@ -387,7 +368,6 @@
         def st_rotate(geom1: Column, td: Column): Column = ColumnAdapter(ST_Rotate(geom1.expr, td.expr, geometryAPI.name))
         def st_convexhull(geom: Column): Column = ColumnAdapter(ST_ConvexHull(geom.expr, geometryAPI.name))
         def st_numpoints(geom: Column): Column = ColumnAdapter(ST_NumPoints(geom.expr, geometryAPI.name))
-<<<<<<< HEAD
         def st_intersects(left: Column, right: Column): Column = ColumnAdapter(ST_Intersects(left.expr, right.expr, geometryAPI.name))
         def st_intersection(left: Column, right: Column): Column = ColumnAdapter(ST_Intersection(left.expr, right.expr, geometryAPI.name))
 
@@ -396,14 +376,6 @@
             ColumnAdapter(ST_IntersectsAggregate(leftIndex.expr, rightIndex.expr, geometryAPI.name).toAggregateExpression(isDistinct = false))
         def st_intersection_aggregate(leftIndex: Column, rightIndex: Column): Column =
             ColumnAdapter(ST_IntersectionAggregate(leftIndex.expr, rightIndex.expr, geometryAPI.name, indexSystem.name).toAggregateExpression(isDistinct = false))
-=======
-
-        /** Aggregators */
-        def st_reduce_intersects(leftIndex: Column, rightIndex: Column): Column =
-            ColumnAdapter(ST_ReduceIntersects(leftIndex.expr, rightIndex.expr, geometryAPI.name).toAggregateExpression(isDistinct = false))
-        def st_reduce_intersection(leftIndex: Column, rightIndex: Column): Column =
-            ColumnAdapter(ST_ReduceIntersection(leftIndex.expr, rightIndex.expr, geometryAPI.name, indexSystem.name).toAggregateExpression(isDistinct = false))
->>>>>>> fbec25bf
 
         /** IndexSystem Specific */
 
