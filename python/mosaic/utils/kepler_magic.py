--- conflicted
+++ resolved
@@ -1,25 +1,15 @@
 import re
-
 import h3
-<<<<<<< HEAD
-=======
 import pandas as pd
->>>>>>> 7087406b
 from IPython.core.magic import Magics, cell_magic, magics_class
 from keplergl import KeplerGl
 from pyspark.sql import DataFrame
 from pyspark.sql.functions import col, conv, lower
 from pyspark.sql.utils import AnalysisException, ParseException
 
-<<<<<<< HEAD
-from mosaic.api.accessors import st_astext
-from mosaic.api.functions import st_centroid2D
-from mosaic.config import config
-=======
 from mosaic.config import config
 from mosaic.api.accessors import st_astext
 from mosaic.api.functions import st_centroid2D
->>>>>>> 7087406b
 from mosaic.resources import mosaic_logo_b64str
 from mosaic.utils.kepler_config import mosaic_kepler_config
 
@@ -51,17 +41,6 @@
     @staticmethod
     def get_spark_df(table_name):
         try:
-<<<<<<< HEAD
-            data = config.mosaic_spark.read.table(table_name)  # if spark dataframe
-        except (AnalysisException, ParseException):
-            try:
-                eval_df = eval(table_name)  # if pandas dataframe
-                if isinstance(eval_df, DataFrame):
-                    data = eval_df
-                else:
-                    data = config.mosaic_spark.createDataFrame(eval_df)
-            except (NameError, TypeError):
-=======
             table = config.ipython_hook.ev(table_name)
             if isinstance(table, pd.DataFrame): # pandas dataframe
                 data = config.mosaic_spark.createDataFrame(table)
@@ -73,7 +52,6 @@
             try:
                 data = config.mosaic_spark.read.table(table_name)
             except:
->>>>>>> 7087406b
                 raise Exception(f"Table name reference invalid.")
         return data
 
