--- conflicted
+++ resolved
@@ -279,25 +279,14 @@
             (exprs: Seq[Expression]) => MosaicFill(exprs(0), exprs(1), indexSystem.name, geometryAPI.name)
         )
         registry.registerFunction(
-<<<<<<< HEAD
           FunctionIdentifier("point_index_lonlat", database),
           PointIndexLonLat.registryExpressionInfo(database),
           (exprs: Seq[Expression]) => PointIndexLonLat(exprs(0), exprs(1), exprs(2), indexSystem.name)
         )
         registry.registerFunction(
           FunctionIdentifier("point_index", database),
-          PointIndexLonLat.registryExpressionInfo(database),
+          PointIndex.registryExpressionInfo(database),
           (exprs: Seq[Expression]) => PointIndex(exprs(0), exprs(1), indexSystem.name, geometryAPI.name)
-=======
-            FunctionIdentifier("point_index_latlon", database),
-            PointIndexLatLon.registryExpressionInfo(database),
-            (exprs: Seq[Expression]) => PointIndexLatLon(exprs(0), exprs(1), exprs(2), indexSystem.name)
->>>>>>> 21300f21
-        )
-        registry.registerFunction(
-            FunctionIdentifier("point_index", database),
-            PointIndexLatLon.registryExpressionInfo(database),
-            (exprs: Seq[Expression]) => PointIndex(exprs(0), exprs(1), indexSystem.name, geometryAPI.name)
         )
         registry.registerFunction(
             FunctionIdentifier("polyfill", database),
@@ -394,17 +383,10 @@
             ColumnAdapter(MosaicFill(geom.expr, resolution.expr, indexSystem.name, geometryAPI.name))
         def mosaicfill(geom: Column, resolution: Int): Column =
             ColumnAdapter(MosaicFill(geom.expr, lit(resolution).expr, indexSystem.name, geometryAPI.name))
-<<<<<<< HEAD
         def point_index(lon: Column, lat: Column, resolution: Column): Column =
             ColumnAdapter(PointIndexLonLat(lon.expr, lat.expr, resolution.expr, indexSystem.name))
         def point_index(lon: Column, lat: Column, resolution: Int): Column =
             ColumnAdapter(PointIndexLonLat(lon.expr, lat.expr, lit(resolution).expr, indexSystem.name))
-=======
-        def point_index(lat: Column, lng: Column, resolution: Column): Column =
-            ColumnAdapter(PointIndexLatLon(lat.expr, lng.expr, resolution.expr, indexSystem.name))
-        def point_index(lat: Column, lng: Column, resolution: Int): Column =
-            ColumnAdapter(PointIndexLatLon(lat.expr, lng.expr, lit(resolution).expr, indexSystem.name))
->>>>>>> 21300f21
         def point_index(geom: Column, resolution: Column): Column =
             ColumnAdapter(PointIndex(geom.expr, resolution.expr, indexSystem.name, geometryAPI.name))
         def point_index(geom: Column, resolution: Int): Column =
