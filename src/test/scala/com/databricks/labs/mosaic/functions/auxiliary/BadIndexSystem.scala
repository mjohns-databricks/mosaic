--- conflicted
+++ resolved
@@ -2,22 +2,16 @@
 
 import com.databricks.labs.mosaic.core.geometry.api.GeometryAPI
 import com.databricks.labs.mosaic.core.geometry.MosaicGeometry
-<<<<<<< HEAD
-import com.databricks.labs.mosaic.core.index.{IndexSystem, IndexSystemID}
 import com.databricks.labs.mosaic.core.types.model.Coordinates
-=======
 import com.databricks.labs.mosaic.core.index.{IndexSystem, IndexSystemFactory}
->>>>>>> 2e232792
+
 import org.apache.spark.sql.types.{ArrayType, BinaryType, BooleanType, DataType}
 
 // Used for testing only
 object BadIndexSystem extends IndexSystem(BooleanType) {
 
-<<<<<<< HEAD
-=======
     val name = "BadIndexSystem"
 
->>>>>>> 2e232792
     override def getResolutionStr(resolution: Int): String = throw new UnsupportedOperationException
 
     override def format(id: Long): String = throw new UnsupportedOperationException
@@ -44,12 +38,9 @@
 
     override def parse(id: String): Long = throw new UnsupportedOperationException
 
-<<<<<<< HEAD
     override def indexToBoundary(index: Long): Seq[Coordinates] = throw new UnsupportedOperationException
 
     override def indexToCenter(index: Long): Coordinates = throw new UnsupportedOperationException
 
-=======
     override def distance(cellId: Long, cellId2: Long): Long = throw new UnsupportedOperationException
->>>>>>> 2e232792
-}+}
