package com.databricks.mosaic.functions

import org.apache.spark.sql.{Column, SparkSession}
import org.apache.spark.sql.catalyst.FunctionIdentifier
import org.apache.spark.sql.catalyst.expressions.Expression
import org.apache.spark.sql.functions._

import com.databricks.mosaic.core.geometry.api.GeometryAPI
import com.databricks.mosaic.core.index.IndexSystem
import com.databricks.mosaic.expressions.constructors._
import com.databricks.mosaic.expressions.format._
import com.databricks.mosaic.expressions.geometry._
import com.databricks.mosaic.expressions.helper.TrySql
import com.databricks.mosaic.expressions.index._

class MosaicContext(indexSystem: IndexSystem, geometryAPI: GeometryAPI) extends Serializable {

    import org.apache.spark.sql.adapters.{Column => ColumnAdapter}

    /**
     * Registers required parsers for SQL for Mosaic functionality.
     *
     * @param spark
     *   SparkSession to which the parsers are registered to.
     * @param database
     *   A database to which functions are added to. By default none is passed
     *   resulting in functions being registered in default database.
     */
    // noinspection ZeroIndexToHead
    // scalastyle:off line.size.limit
    def register(
                    spark: SparkSession,
                    database: Option[String] = None
                ): Unit = {
        val registry = spark.sessionState.functionRegistry

        /** IndexSystem and GeometryAPI Agnostic methods */
        registry.registerFunction(
            FunctionIdentifier("as_hex", database),
            AsHex.registryExpressionInfo(database),
            (exprs: Seq[Expression]) => AsHex(exprs(0))
        )
        registry.registerFunction(
            FunctionIdentifier("as_json", database),
            AsJSON.registryExpressionInfo(database),
            (exprs: Seq[Expression]) => AsJSON(exprs(0))
        )
        registry.registerFunction(
            FunctionIdentifier("st_point", database),
            ST_Point.registryExpressionInfo(database),
            (exprs: Seq[Expression]) => ST_Point(exprs(0), exprs(1))
        )
        registry.registerFunction(
            FunctionIdentifier("st_makeline", database),
            ST_MakeLine.registryExpressionInfo(database),
            (exprs: Seq[Expression]) => ST_MakeLine(exprs(0))
        )
        registry.registerFunction(
            FunctionIdentifier("st_polygon", database),
            ST_MakePolygon.registryExpressionInfo(database),
            (exprs: Seq[Expression]) =>
                exprs match {
                    case e if e.length == 1 => ST_MakePolygon(e.head, array().expr)
                    case e if e.length == 2 => ST_MakePolygon(e.head, e.last)
                }
        )
        registry.registerFunction(
            FunctionIdentifier("index_geometry", database),
            IndexGeometry.registryExpressionInfo(database),
            (exprs: Seq[Expression]) => IndexGeometry(exprs(0), indexSystem.name, geometryAPI.name)
        )

        /** GeometryAPI Specific */
        registry.registerFunction(
            FunctionIdentifier("flatten_polygons", database),
            FlattenPolygons.registryExpressionInfo(database),
            (exprs: Seq[Expression]) => FlattenPolygons(exprs(0), geometryAPI.name)
        )
        registry.registerFunction(
            FunctionIdentifier("st_xmax", database),
            ST_MinMaxXYZ.registryExpressionInfo(database, "st_xmax"),
            (exprs: Seq[Expression]) => ST_MinMaxXYZ(exprs(0), geometryAPI.name, "X", "MAX")
        )
        registry.registerFunction(
            FunctionIdentifier("st_xmin", database),
            ST_MinMaxXYZ.registryExpressionInfo(database, "st_xmin"),
            (exprs: Seq[Expression]) => ST_MinMaxXYZ(exprs(0), geometryAPI.name, "X", "MIN")
        )
        registry.registerFunction(
            FunctionIdentifier("st_ymax", database),
            ST_MinMaxXYZ.registryExpressionInfo(database, "st_ymax"),
            (exprs: Seq[Expression]) => ST_MinMaxXYZ(exprs(0), geometryAPI.name, "Y", "MAX")
        )
        registry.registerFunction(
            FunctionIdentifier("st_ymin", database),
            ST_MinMaxXYZ.registryExpressionInfo(database, "st_ymin"),
            (exprs: Seq[Expression]) => ST_MinMaxXYZ(exprs(0), geometryAPI.name, "Y", "MIN")
        )
        registry.registerFunction(
            FunctionIdentifier("st_zmax", database),
            ST_MinMaxXYZ.registryExpressionInfo(database, "st_zmax"),
            (exprs: Seq[Expression]) => ST_MinMaxXYZ(exprs(0), geometryAPI.name, "Z", "MAX")
        )
        registry.registerFunction(
            FunctionIdentifier("st_zmin", database),
            ST_MinMaxXYZ.registryExpressionInfo(database, "st_zmin"),
            (exprs: Seq[Expression]) => ST_MinMaxXYZ(exprs(0), geometryAPI.name, "Z", "MIN")
        )
        registry.registerFunction(
            FunctionIdentifier("st_isvalid", database),
            ST_IsValid.registryExpressionInfo(database),
            (exprs: Seq[Expression]) => ST_IsValid(exprs(0), geometryAPI.name)
        )
        registry.registerFunction(
            FunctionIdentifier("st_geometrytype", database),
            ST_GeometryType.registryExpressionInfo(database),
            (exprs: Seq[Expression]) => ST_GeometryType(exprs(0), geometryAPI.name)
        )
        registry.registerFunction(
            FunctionIdentifier("st_area", database),
            ST_Area.registryExpressionInfo(database),
            (exprs: Seq[Expression]) => ST_Area(exprs(0), geometryAPI.name)
        )
        registry.registerFunction(
            FunctionIdentifier("st_centroid2D", database),
            ST_Centroid.registryExpressionInfo(database, "st_centroid2D"),
            (exprs: Seq[Expression]) => ST_Centroid(exprs(0), geometryAPI.name)
        )
        registry.registerFunction(
            FunctionIdentifier("st_centroid3D", database),
            ST_Centroid.registryExpressionInfo(database, "st_centroid3D"),
            (exprs: Seq[Expression]) => ST_Centroid(exprs(0), geometryAPI.name, 3)
        )
        registry.registerFunction(
            FunctionIdentifier("st_geomfromwkt", database),
            ConvertTo.registryExpressionInfo(database, "st_geomfromwkt"),
            (exprs: Seq[Expression]) => ConvertTo(exprs(0), "coords", geometryAPI.name)
        )
        registry.registerFunction(
            FunctionIdentifier("st_geomfromwkb", database),
            ConvertTo.registryExpressionInfo(database, "st_geomfromwkb"),
            (exprs: Seq[Expression]) => ConvertTo(exprs(0), "coords", geometryAPI.name)
        )
        registry.registerFunction(
            FunctionIdentifier("st_geomfromgeojson", database),
            ConvertTo.registryExpressionInfo(database, "st_geomfromgeojson"),
            (exprs: Seq[Expression]) => ConvertTo(AsJSON(exprs(0)), "coords", geometryAPI.name)
        )
        registry.registerFunction(
            FunctionIdentifier("convert_to_hex", database),
            ConvertTo.registryExpressionInfo(database, "convert_to_hex"),
            (exprs: Seq[Expression]) => ConvertTo(exprs(0), "hex", geometryAPI.name)
        )
        registry.registerFunction(
            FunctionIdentifier("convert_to_wkt", database),
            ConvertTo.registryExpressionInfo(database, "convert_to_wkt"),
            (exprs: Seq[Expression]) => ConvertTo(exprs(0), "wkt", geometryAPI.name)
        )
        registry.registerFunction(
            FunctionIdentifier("convert_to_wkb", database),
            ConvertTo.registryExpressionInfo(database, "convert_to_wkb"),
            (exprs: Seq[Expression]) => ConvertTo(exprs(0), "wkb", geometryAPI.name)
        )
        registry.registerFunction(
            FunctionIdentifier("convert_to_coords", database),
            ConvertTo.registryExpressionInfo(database, "convert_to_coords"),
            (exprs: Seq[Expression]) => ConvertTo(exprs(0), "coords", geometryAPI.name)
        )
        registry.registerFunction(
            FunctionIdentifier("convert_to_geojson", database),
            ConvertTo.registryExpressionInfo(database, "convert_to_geojson"),
            (exprs: Seq[Expression]) => ConvertTo(exprs(0), "geojson", geometryAPI.name)
        )
        registry.registerFunction(
            FunctionIdentifier("st_aswkt", database),
            ConvertTo.registryExpressionInfo(database, "st_aswkt"),
            (exprs: Seq[Expression]) => ConvertTo(exprs(0), "wkt", geometryAPI.name)
        )
        registry.registerFunction(
            FunctionIdentifier("st_astext", database),
            ConvertTo.registryExpressionInfo(database, "st_astext"),
            (exprs: Seq[Expression]) => ConvertTo(exprs(0), "wkt", geometryAPI.name)
        )
        registry.registerFunction(
            FunctionIdentifier("st_aswkb", database),
            ConvertTo.registryExpressionInfo(database, "st_aswkb"),
            (exprs: Seq[Expression]) => ConvertTo(exprs(0), "wkb", geometryAPI.name)
        )
        registry.registerFunction(
            FunctionIdentifier("st_asbinary", database),
            ConvertTo.registryExpressionInfo(database, "st_asbinary"),
            (exprs: Seq[Expression]) => ConvertTo(exprs(0), "wkb", geometryAPI.name)
        )
        registry.registerFunction(
            FunctionIdentifier("st_asgeojson", database),
            ConvertTo.registryExpressionInfo(database, "st_asgeojson"),
            (exprs: Seq[Expression]) => ConvertTo(exprs(0), "geojson", geometryAPI.name)
        )
        registry.registerFunction(
            FunctionIdentifier("st_length", database),
            ST_Length.registryExpressionInfo(database, "st_length"),
            (exprs: Seq[Expression]) => ST_Length(exprs(0), geometryAPI.name)
        )
        registry.registerFunction(
            FunctionIdentifier("st_perimeter", database),
            ST_Length.registryExpressionInfo(database, "st_perimeter"),
            (exprs: Seq[Expression]) => ST_Length(exprs(0), geometryAPI.name)
        )
        registry.registerFunction(
            FunctionIdentifier("st_distance", database),
            ST_Distance.registryExpressionInfo(database),
            (exprs: Seq[Expression]) => ST_Distance(exprs(0), exprs(1), geometryAPI.name)
        )
        registry.registerFunction(
            FunctionIdentifier("st_contains", database),
            ST_Contains.registryExpressionInfo(database),
            (exprs: Seq[Expression]) => ST_Contains(exprs(0), exprs(1), geometryAPI.name)
        )
        registry.registerFunction(
            FunctionIdentifier("st_translate", database),
            ST_Translate.registryExpressionInfo(database, "st_translate"),
            (exprs: Seq[Expression]) => ST_Translate(exprs(0), exprs(1), exprs(2), geometryAPI.name)
        )
        registry.registerFunction(
            FunctionIdentifier("st_scale", database),
            ST_Scale.registryExpressionInfo(database, "st_scale"),
            (exprs: Seq[Expression]) => ST_Scale(exprs(0), exprs(1), exprs(2), geometryAPI.name)
        )
        registry.registerFunction(
            FunctionIdentifier("st_rotate", database),
            ST_Rotate.registryExpressionInfo(database, "st_rotate"),
            (exprs: Seq[Expression]) => ST_Rotate(exprs(0), exprs(1), geometryAPI.name)
        )
        registry.registerFunction(
            FunctionIdentifier("st_convexhull", database),
            ST_ConvexHull.registryExpressionInfo(database),
            (exprs: Seq[Expression]) => ST_ConvexHull(exprs(0), geometryAPI.name)
        )
        registry.registerFunction(
            FunctionIdentifier("st_numpoints", database),
            ST_NumPoints.registryExpressionInfo(database),
            (exprs: Seq[Expression]) => ST_NumPoints(exprs(0), geometryAPI.name)
        )
        registry.registerFunction(
            FunctionIdentifier("st_intersects", database),
            ST_Intersects.registryExpressionInfo(database),
            (exprs: Seq[Expression]) => ST_Intersects(exprs(0), exprs(1), geometryAPI.name)
        )
        registry.registerFunction(
            FunctionIdentifier("st_intersection", database),
            ST_Intersection.registryExpressionInfo(database),
            (exprs: Seq[Expression]) => ST_Intersection(exprs(0), exprs(1), geometryAPI.name)
        )

        /** Aggregators */
        registry.registerFunction(
            FunctionIdentifier("st_intersection_aggregate", database),
            MosaicExplode.registryExpressionInfo(database),
            (exprs: Seq[Expression]) =>
                ST_IntersectionAggregate(exprs(0), exprs(1), indexSystem.name, geometryAPI.name)
        )
        registry.registerFunction(
            FunctionIdentifier("st_intersects_aggregate", database),
            ST_IntersectsAggregate.registryExpressionInfo(database),
            (exprs: Seq[Expression]) =>
                ST_IntersectsAggregate(exprs(0), exprs(1), geometryAPI.name)
        )

        /** IndexSystem and GeometryAPI Specific methods */
        registry.registerFunction(
            FunctionIdentifier("mosaic_explode", database),
            MosaicExplode.registryExpressionInfo(database),
            (exprs: Seq[Expression]) =>
                MosaicExplode(struct(ColumnAdapter(exprs(0)), ColumnAdapter(exprs(1))).expr, indexSystem.name, geometryAPI.name)
        )
        registry.registerFunction(
            FunctionIdentifier("mosaicfill", database),
            MosaicFill.registryExpressionInfo(database),
            (exprs: Seq[Expression]) => MosaicFill(exprs(0), exprs(1), indexSystem.name, geometryAPI.name)
        )
        registry.registerFunction(
<<<<<<< HEAD
          FunctionIdentifier("point_index_lonlat", database),
          PointIndexLonLat.registryExpressionInfo(database),
          (exprs: Seq[Expression]) => PointIndexLonLat(exprs(0), exprs(1), exprs(2), indexSystem.name)
        )
        registry.registerFunction(
          FunctionIdentifier("point_index", database),
          PointIndexLonLat.registryExpressionInfo(database),
          (exprs: Seq[Expression]) => PointIndex(exprs(0), exprs(1), indexSystem.name, geometryAPI.name)
=======
            FunctionIdentifier("point_index_latlon", database),
            PointIndexLonLat.registryExpressionInfo(database),
            (exprs: Seq[Expression]) => PointIndexLonLat(exprs(0), exprs(1), exprs(2), indexSystem.name)
>>>>>>> 6a60429a
        )
        registry.registerFunction(
            FunctionIdentifier("point_index", database),
            PointIndex.registryExpressionInfo(database),
            (exprs: Seq[Expression]) => PointIndex(exprs(0), exprs(1), indexSystem.name, geometryAPI.name)
        )
        registry.registerFunction(
            FunctionIdentifier("polyfill", database),
            Polyfill.registryExpressionInfo(database),
            (exprs: Seq[Expression]) => Polyfill(exprs(0), exprs(1), indexSystem.name, geometryAPI.name)
        )

        // DataType keywords are needed at checkInput execution time.
        // They cant be passed as Expressions to ConvertTo Expression.
        // Instead they are passed as String instances and for SQL
        // parser purposes separate method names are defined.

        registry.registerFunction(
            FunctionIdentifier("st_dump", database),
            FlattenPolygons.registryExpressionInfo(database),
            (exprs: Seq[Expression]) => FlattenPolygons(exprs(0), geometryAPI.name)
        )

        // Not specific to Mosaic
        registry.registerFunction(
            FunctionIdentifier("try_sql", database),
            TrySql.registryExpressionInfo(database, "st_length"),
            (exprs: Seq[Expression]) => TrySql(exprs(0))
        )
    }

    def getGeometryAPI: GeometryAPI = this.geometryAPI

    def getIndexSystem: IndexSystem = this.indexSystem

    // scalastyle:off object.name
    object functions extends Serializable {

        /** IndexSystem and GeometryAPI Agnostic methods */
        def as_hex(inGeom: Column): Column = ColumnAdapter(AsHex(inGeom.expr))
        def as_json(inGeom: Column): Column = ColumnAdapter(AsJSON(inGeom.expr))
        def st_point(xVal: Column, yVal: Column): Column = ColumnAdapter(ST_Point(xVal.expr, yVal.expr))
        def st_makeline(points: Column): Column = ColumnAdapter(ST_MakeLine(points.expr))
        def st_makepolygon(boundaryRing: Column): Column = ColumnAdapter(ST_MakePolygon(boundaryRing.expr, array().expr))
        def st_makepolygon(boundaryRing: Column, holeRingArray: Column): Column =
            ColumnAdapter(ST_MakePolygon(boundaryRing.expr, holeRingArray.expr))

        /** GeometryAPI Specific */
        def flatten_polygons(geom: Column): Column = ColumnAdapter(FlattenPolygons(geom.expr, geometryAPI.name))
        def st_xmax(geom: Column): Column = ColumnAdapter(ST_MinMaxXYZ(geom.expr, geometryAPI.name, "X", "MAX"))
        def st_xmin(geom: Column): Column = ColumnAdapter(ST_MinMaxXYZ(geom.expr, geometryAPI.name, "X", "MIN"))
        def st_ymax(geom: Column): Column = ColumnAdapter(ST_MinMaxXYZ(geom.expr, geometryAPI.name, "Y", "MAX"))
        def st_ymin(geom: Column): Column = ColumnAdapter(ST_MinMaxXYZ(geom.expr, geometryAPI.name, "Y", "MIN"))
        def st_zmax(geom: Column): Column = ColumnAdapter(ST_MinMaxXYZ(geom.expr, geometryAPI.name, "Z", "MAX"))
        def st_zmin(geom: Column): Column = ColumnAdapter(ST_MinMaxXYZ(geom.expr, geometryAPI.name, "Z", "MIN"))
        def st_isvalid(geom: Column): Column = ColumnAdapter(ST_IsValid(geom.expr, geometryAPI.name))
        def st_geometrytype(geom: Column): Column = ColumnAdapter(ST_GeometryType(geom.expr, geometryAPI.name))
        def st_area(geom: Column): Column = ColumnAdapter(ST_Area(geom.expr, geometryAPI.name))
        def st_centroid2D(geom: Column): Column = ColumnAdapter(ST_Centroid(geom.expr, geometryAPI.name))
        def st_centroid3D(geom: Column): Column = ColumnAdapter(ST_Centroid(geom.expr, geometryAPI.name, 3))
        def convert_to(inGeom: Column, outDataType: String): Column = ColumnAdapter(ConvertTo(inGeom.expr, outDataType, geometryAPI.name))
        def st_geomfromwkt(inGeom: Column): Column = ColumnAdapter(ConvertTo(inGeom.expr, "coords", geometryAPI.name))
        def st_geomfromwkb(inGeom: Column): Column = ColumnAdapter(ConvertTo(inGeom.expr, "coords", geometryAPI.name))
        def st_geomfromgeojson(inGeom: Column): Column = ColumnAdapter(ConvertTo(AsJSON(inGeom.expr), "coords", geometryAPI.name))
        def st_aswkt(geom: Column): Column = ColumnAdapter(ConvertTo(geom.expr, "wkt", geometryAPI.name))
        def st_astext(geom: Column): Column = ColumnAdapter(ConvertTo(geom.expr, "wkt", geometryAPI.name))
        def st_aswkb(geom: Column): Column = ColumnAdapter(ConvertTo(geom.expr, "wkb", geometryAPI.name))
        def st_asbinary(geom: Column): Column = ColumnAdapter(ConvertTo(geom.expr, "wkb", geometryAPI.name))
        def st_asgeojson(geom: Column): Column = ColumnAdapter(ConvertTo(geom.expr, "geojson", geometryAPI.name))
        def st_dump(geom: Column): Column = ColumnAdapter(FlattenPolygons(geom.expr, geometryAPI.name))
        def st_length(geom: Column): Column = ColumnAdapter(ST_Length(geom.expr, geometryAPI.name))
        def st_perimeter(geom: Column): Column = ColumnAdapter(ST_Length(geom.expr, geometryAPI.name))
        def st_distance(geom1: Column, geom2: Column): Column = ColumnAdapter(ST_Distance(geom1.expr, geom2.expr, geometryAPI.name))
        def st_contains(geom1: Column, geom2: Column): Column = ColumnAdapter(ST_Contains(geom1.expr, geom2.expr, geometryAPI.name))
        def st_translate(geom1: Column, xd: Column, yd: Column): Column =
            ColumnAdapter(ST_Translate(geom1.expr, xd.expr, yd.expr, geometryAPI.name))
        def st_scale(geom1: Column, xd: Column, yd: Column): Column =
            ColumnAdapter(ST_Scale(geom1.expr, xd.expr, yd.expr, geometryAPI.name))
        def st_rotate(geom1: Column, td: Column): Column = ColumnAdapter(ST_Rotate(geom1.expr, td.expr, geometryAPI.name))
        def st_convexhull(geom: Column): Column = ColumnAdapter(ST_ConvexHull(geom.expr, geometryAPI.name))
        def st_numpoints(geom: Column): Column = ColumnAdapter(ST_NumPoints(geom.expr, geometryAPI.name))
        def st_intersects(left: Column, right: Column): Column = ColumnAdapter(ST_Intersects(left.expr, right.expr, geometryAPI.name))
        def st_intersection(left: Column, right: Column): Column = ColumnAdapter(ST_Intersection(left.expr, right.expr, geometryAPI.name))

        /** Aggregators */
        def st_intersects_aggregate(leftIndex: Column, rightIndex: Column): Column =
            ColumnAdapter(ST_IntersectsAggregate(leftIndex.expr, rightIndex.expr, geometryAPI.name).toAggregateExpression(isDistinct = false))
        def st_intersection_aggregate(leftIndex: Column, rightIndex: Column): Column =
            ColumnAdapter(ST_IntersectionAggregate(leftIndex.expr, rightIndex.expr, geometryAPI.name, indexSystem.name).toAggregateExpression(isDistinct = false))

        /** IndexSystem Specific */

        /** IndexSystem and GeometryAPI Specific methods */
        def mosaic_explode(geom: Column, resolution: Column): Column =
            ColumnAdapter(MosaicExplode(struct(geom, resolution).expr, indexSystem.name, geometryAPI.name))
        def mosaic_explode(geom: Column, resolution: Int): Column =
            ColumnAdapter(MosaicExplode(struct(geom, lit(resolution)).expr, indexSystem.name, geometryAPI.name))
        def mosaicfill(geom: Column, resolution: Column): Column =
            ColumnAdapter(MosaicFill(geom.expr, resolution.expr, indexSystem.name, geometryAPI.name))
        def mosaicfill(geom: Column, resolution: Int): Column =
            ColumnAdapter(MosaicFill(geom.expr, lit(resolution).expr, indexSystem.name, geometryAPI.name))
<<<<<<< HEAD
        def point_index(lon: Column, lat: Column, resolution: Column): Column =
            ColumnAdapter(PointIndexLonLat(lon.expr, lat.expr, resolution.expr, indexSystem.name))
        def point_index(lon: Column, lat: Column, resolution: Int): Column =
            ColumnAdapter(PointIndexLonLat(lon.expr, lat.expr, lit(resolution).expr, indexSystem.name))
        def point_index(geom: Column, resolution: Column): Column =
            ColumnAdapter(PointIndex(geom.expr, resolution.expr, indexSystem.name, geometryAPI.name))
        def point_index(geom: Column, resolution: Int): Column =
            ColumnAdapter(PointIndex(geom.expr, lit(resolution).expr, indexSystem.name, geometryAPI.name))
=======
        def point_index(point: Column, resolution: Column): Column =
            ColumnAdapter(PointIndex(point.expr, resolution.expr, indexSystem.name, geometryAPI.name))
        def point_index(point: Column, resolution: Int): Column =
            ColumnAdapter(PointIndex(point.expr, lit(resolution).expr, indexSystem.name, geometryAPI.name))
        def point_index_lonlat(lon: Column, lat: Column, resolution: Column): Column =
            ColumnAdapter(PointIndexLonLat(lon.expr, lat.expr, resolution.expr, indexSystem.name))
        def point_index_lonlat(lon: Column, lat: Column, resolution: Int): Column =
            ColumnAdapter(PointIndexLonLat(lon.expr, lat.expr, lit(resolution).expr, indexSystem.name))
>>>>>>> 6a60429a
        def polyfill(geom: Column, resolution: Column): Column =
            ColumnAdapter(Polyfill(geom.expr, resolution.expr, indexSystem.name, geometryAPI.name))
        def polyfill(geom: Column, resolution: Int): Column =
            ColumnAdapter(Polyfill(geom.expr, lit(resolution).expr, indexSystem.name, geometryAPI.name))
        def index_geometry(indexID: Column): Column = ColumnAdapter(IndexGeometry(indexID.expr, indexSystem.name, geometryAPI.name))

        // Not specific to Mosaic
        def try_sql(inCol: Column): Column = ColumnAdapter(TrySql(inCol.expr))

    }

}
// scalastyle:on object.name
// scalastyle:on line.size.limit

object MosaicContext {

    private var instance: Option[MosaicContext] = None

    def build(indexSystem: IndexSystem, geometryAPI: GeometryAPI): MosaicContext = {
        instance = Some(new MosaicContext(indexSystem, geometryAPI))
        context
    }

    def context: MosaicContext =
        instance match {
            case Some(context) => context
            case None          => throw new IllegalStateException("MosaicContext was not built.")
        }

    def geometryAPI: GeometryAPI = context.getGeometryAPI

    def indexSystem: IndexSystem = context.getIndexSystem

}<|MERGE_RESOLUTION|>--- conflicted
+++ resolved
@@ -279,7 +279,6 @@
             (exprs: Seq[Expression]) => MosaicFill(exprs(0), exprs(1), indexSystem.name, geometryAPI.name)
         )
         registry.registerFunction(
-<<<<<<< HEAD
           FunctionIdentifier("point_index_lonlat", database),
           PointIndexLonLat.registryExpressionInfo(database),
           (exprs: Seq[Expression]) => PointIndexLonLat(exprs(0), exprs(1), exprs(2), indexSystem.name)
@@ -288,11 +287,6 @@
           FunctionIdentifier("point_index", database),
           PointIndexLonLat.registryExpressionInfo(database),
           (exprs: Seq[Expression]) => PointIndex(exprs(0), exprs(1), indexSystem.name, geometryAPI.name)
-=======
-            FunctionIdentifier("point_index_latlon", database),
-            PointIndexLonLat.registryExpressionInfo(database),
-            (exprs: Seq[Expression]) => PointIndexLonLat(exprs(0), exprs(1), exprs(2), indexSystem.name)
->>>>>>> 6a60429a
         )
         registry.registerFunction(
             FunctionIdentifier("point_index", database),
@@ -394,16 +388,6 @@
             ColumnAdapter(MosaicFill(geom.expr, resolution.expr, indexSystem.name, geometryAPI.name))
         def mosaicfill(geom: Column, resolution: Int): Column =
             ColumnAdapter(MosaicFill(geom.expr, lit(resolution).expr, indexSystem.name, geometryAPI.name))
-<<<<<<< HEAD
-        def point_index(lon: Column, lat: Column, resolution: Column): Column =
-            ColumnAdapter(PointIndexLonLat(lon.expr, lat.expr, resolution.expr, indexSystem.name))
-        def point_index(lon: Column, lat: Column, resolution: Int): Column =
-            ColumnAdapter(PointIndexLonLat(lon.expr, lat.expr, lit(resolution).expr, indexSystem.name))
-        def point_index(geom: Column, resolution: Column): Column =
-            ColumnAdapter(PointIndex(geom.expr, resolution.expr, indexSystem.name, geometryAPI.name))
-        def point_index(geom: Column, resolution: Int): Column =
-            ColumnAdapter(PointIndex(geom.expr, lit(resolution).expr, indexSystem.name, geometryAPI.name))
-=======
         def point_index(point: Column, resolution: Column): Column =
             ColumnAdapter(PointIndex(point.expr, resolution.expr, indexSystem.name, geometryAPI.name))
         def point_index(point: Column, resolution: Int): Column =
@@ -412,7 +396,6 @@
             ColumnAdapter(PointIndexLonLat(lon.expr, lat.expr, resolution.expr, indexSystem.name))
         def point_index_lonlat(lon: Column, lat: Column, resolution: Int): Column =
             ColumnAdapter(PointIndexLonLat(lon.expr, lat.expr, lit(resolution).expr, indexSystem.name))
->>>>>>> 6a60429a
         def polyfill(geom: Column, resolution: Column): Column =
             ColumnAdapter(Polyfill(geom.expr, resolution.expr, indexSystem.name, geometryAPI.name))
         def polyfill(geom: Column, resolution: Int): Column =
