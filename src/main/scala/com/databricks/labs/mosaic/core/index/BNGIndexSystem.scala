package com.databricks.labs.mosaic.core.index

import com.databricks.labs.mosaic.core.geometry.MosaicGeometry
import com.databricks.labs.mosaic.core.geometry.api.GeometryAPI
import com.databricks.labs.mosaic.core.types.model.Coordinates
import com.databricks.labs.mosaic.core.types.model.GeometryTypeEnum.POLYGON
import org.apache.spark.sql.types._
import org.apache.spark.unsafe.types.UTF8String
import org.locationtech.jts.geom.Geometry

import scala.annotation.tailrec
import scala.util.{Success, Try}

/**
  * Implements the [[IndexSystem]] via BNG (British National Grid) java
  * implementation. BNG index system covers the EPSG:27700 bounds. The index
  * system is represented as a square grid, where x and y coordinates are
  * provided as eastings and northings. The index system supports representation
  * of index ids as integers and as strings. The index system supports providing
  * resolutions as integer numbers and as as string cell size descriptors (eg.
  * 500m for resolution where cell edge is 500 meters long). Negative resolution
  * values represent resolutions for quad tree representations where each cell
  * is split into orientation quadrants. Orientation quadrants represent
  * south-east, north-east, south-west and north-west orientations.
  *
  * @see
  *   [[https://en.wikipedia.org/wiki/Ordnance_Survey_National_Grid]]
  */
object BNGIndexSystem extends IndexSystem(StringType) with Serializable {

    val name = "BNG"

    /**
      * Quadrant encodings. The order is determined in a way that preserves
      * similarity to space filling curves.
      */
    val quadrants = Seq("", "SW", "NW", "NE", "SE")

    /**
      * Resolution mappings from string names to integer encodings. Resolutions
      * are uses as integers in any index math so we need to convert sizes to
      * corresponding index resolutions.
      */
    val resolutionMap =
        Map(
          "500km" -> -1,
          "100km" -> 1,
          "50km" -> -2,
          "10km" -> 2,
          "5km" -> -3,
          "1km" -> 3,
          "500m" -> -4,
          "100m" -> 4,
          "50m" -> -5,
          "10m" -> 5,
          "5m" -> -6,
          "1m" -> 6
        )

    /**
      * Mapping from string names to edge sizes expressed in eastings/northings.
      */
    val sizeMap =
        Map(
          "500km" -> 500000,
          "100km" -> 100000,
          "50km" -> 50000,
          "10km" -> 10000,
          "5km" -> 5000,
          "1km" -> 1000,
          "500m" -> 500,
          "100m" -> 100,
          "50m" -> 50,
          "10m" -> 10,
          "5m" -> 5,
          "1m" -> 1
        )

    /**
      * Matrix representing a mapping between letter portions of the eastings
      * and northings coordinates to a letter pair. Given th small area of
      * coverage of this index system having a lookup is more efficient than
      * performing any math transformations between ints and chars.
      */
    val letterMap =
        Seq(
          Seq("SV", "SW", "SX", "SY", "SZ", "TV", "TW"),
          Seq("SQ", "SR", "SS", "ST", "SU", "TQ", "TR"),
          Seq("SL", "SM", "SN", "SO", "SP", "TL", "TM"),
          Seq("SF", "SG", "SH", "SJ", "SK", "TF", "TG"),
          Seq("SA", "SB", "SC", "SD", "SE", "TA", "TB"),
          Seq("NV", "NW", "NX", "NY", "NZ", "OV", "OW"),
          Seq("NQ", "NR", "NS", "NT", "NU", "OQ", "OR"),
          Seq("NL", "NM", "NN", "NO", "NP", "OL", "OM"),
          Seq("NF", "NG", "NH", "NJ", "NK", "OF", "OG"),
          Seq("NA", "NB", "NC", "ND", "NE", "OA", "OB"),
          Seq("HV", "HW", "HX", "HY", "SZ", "JV", "JW"),
          Seq("HQ", "HR", "HS", "HT", "HU", "JQ", "JR"),
          Seq("HL", "HM", "HN", "HO", "HP", "JL", "JM")
        )

    /**
      * Provides a string representation from an integer representation of a BNG
      * index id. The string representations follows letter prefix followed by
      * easting bin, followed by nothings bin and finally (for quad tree
      * resolutions) followed by quadrant suffix.
      * @param id
      *   Integer id to be formatted.
      * @return
      *   A string representation of the index id -
      *   "(prefix)(estings_bin)(northins_bin)(suffix)". E.g. SW123987NW where
      *   SW is the prefix, 123 is eastings bin, 987 is northings bin and NW is
      *   suffix.
      */
    override def format(id: Long): String = {
        val digits = indexDigits(id)
        if (digits.length < 6) {
            val prefix = letterMap(digits.slice(3, 5).mkString.toInt)(digits.slice(1, 3).mkString.toInt)(0).toString
            prefix
        } else {
            val quadrant = digits.last
            val prefix = letterMap(digits.slice(3, 5).mkString.toInt)(digits.slice(1, 3).mkString.toInt)
            val coords = digits.drop(5).dropRight(1)
            val k = coords.length / 2
            val xStr = if (coords.isEmpty) "" else coords.slice(0, k).padTo(k, 0).mkString
            val yStr = if (coords.isEmpty) "" else coords.slice(k, 2 * k).padTo(k, 0).mkString
            val qStr = quadrants(quadrant)
            s"$prefix$xStr$yStr$qStr"
        }
    }

    /**
      * Returns a half diagonal of the index geometry. Since this is a planar
      * index system, there is no need to account for skew, both diagonals have
      * the same length. It is sufficient to do square root of 2 times the
      * length of the edge to determine the diagonal.
      *
      * @param geometry
      *   An instance of [[MosaicGeometry]] for which we are computing the
      *   optimal buffer radius.
      * @param resolution
      *   A resolution to be used to get the centroid index geometry.
      * @return
      *   An optimal radius to buffer the geometry in order to avoid blind spots
      *   when performing polyfill.
      */
    override def getBufferRadius(geometry: MosaicGeometry, resolution: Int, geometryAPI: GeometryAPI): Double = {
        val size = getEdgeSize(resolution)
        size * math.sqrt(2) / 2
    }

    /**
      * Returns edge size for a given index resolution.
      * @param resolution
      *   Resolution at which we need to compute the edge size.
      * @return
      *   Edge size for the given resolution.
      */
    def getEdgeSize(resolution: Int): Int = {
        val resolutionStr = getResolutionStr(resolution)
        getEdgeSize(resolutionStr)
    }

    def getEdgeSize(resolution: String): Int = {
        sizeMap(resolution)
    }

    /**
      * Polyfill logic is based on the centroid point of the individual index
      * geometry. Blind spots do occur near the boundary of the geometry. The
      * decision to use centroid based logic is made to align with what is done
      * in H3 and unify the logic between index systems.
      *
      * @param geometry
      *   Input geometry to be represented.
      * @param resolution
      *   A resolution of the indices.
      * @return
      *   A set of indices representing the input geometry.
      */
    override def polyfill(geometry: MosaicGeometry, resolution: Int, geometryAPI: Option[GeometryAPI]): Seq[Long] = {
        require(geometryAPI.isDefined, "GeometryAPI cannot be None for BNG Index System.")
        @tailrec
        def visit(queue: Set[Long], visited: Set[Long], result: Set[Long]): Set[Long] = {
            val visits = queue.map(index => (index, geometry.contains(indexToGeometry(index, geometryAPI.get).getCentroid)))
            val matches = visits.filter(_._2)
            val newVisited = visited ++ visits.map(_._1)
            val newQueue = matches.flatMap(c => kLoop(c._1, 1).filterNot(newVisited.contains))
            val newResult = result ++ matches.map(_._1)
            if (newQueue.isEmpty) {
                newResult
            } else {
                visit(newQueue, newVisited, newResult)
            }
        }

        if (geometry.isEmpty) Seq.empty[Long]
        else {
            val shells = geometry.getShells
            val holes = geometry.getHoles
            val startPoints = shells.flatMap(_.asSeq) ++ holes.flatMap(_.flatMap(_.asSeq)) ++ Seq(geometry.getCentroid)
            val startIndices = startPoints.map(p => pointToIndex(p.getX, p.getY, resolution))
            visit(startIndices.toSet, Set.empty[Long], Set.empty[Long]).toSeq
        }
    }

    /**
      * Get the k ring of indices around the provided index id.
      *
      * @param index
      *   Index ID to be used as a center of k ring.
      * @param n
      *   Number of k rings to be generated around the input index.
      * @return
      *   A collection of index IDs forming a k ring.
      */
    override def kRing(index: Long, n: Int): Seq[Long] = {
        if (n == 1) {
            Seq(index) ++ kLoop(index, 1)
        } else {
            Seq(index) ++ (1 to n).flatMap(kLoop(index, _))
        }
    }

    /**
      * Get the k disk of indices around the provided index id.
      *
      * @param index
      *   Index ID to be used as a center of k disk.
      * @param k
      *   Distance of k disk to be generated around the input index.
      * @return
      *   A collection of index IDs forming a k disk.
      */
    override def kLoop(index: Long, k: Int): Seq[Long] = {
        val digits = indexDigits(index)
        val resolution = getResolution(digits)
        val edgeSize = getEdgeSize(resolution)
        val x = getX(digits, edgeSize)
        val y = getY(digits, edgeSize)
        val bottom = (0 until 2 * k).map(c => (x + (c - k) * edgeSize, y - k * edgeSize))
        val right = (0 until 2 * k).map(c => (x + k * edgeSize, y + (c - k) * edgeSize))
        val top = (0 until 2 * k).map(c => (x + (k - c) * edgeSize, y + k * edgeSize))
        val left = (0 until 2 * k).map(c => (x - k * edgeSize, y + (k - c) * edgeSize))
        val neighbours = (bottom ++ right ++ top ++ left).map { case (x, y) => pointToIndex(x, y, resolution) }
        val result = neighbours.filter(BNGIndexSystem.isValid)
        result
    }

    /**
      * Checks if the provided index is within bounds of the index system.
      * @param index
      *   Index id to be checked.
      * @return
      *   Boolean representing validity.
      */
    def isValid(index: Long): Boolean = {
        val digits = indexDigits(index)
        val resolution = getResolution(digits)
        val edgeSize = getEdgeSize(resolution)
        val x = getX(digits, edgeSize)
        val y = getY(digits, edgeSize)
        x >= 0 && x <= 700000 && y >= 0 && y <= 1300000
    }

    /**
      * Get the index ID corresponding to the provided coordinates.
      *
      * @param eastings
      *   Eastings coordinate of the point.
      * @param northings
      *   Northings coordinate of the point.
      * @param resolution
      *   Resolution of the index.
      * @return
      *   Index ID in this index system.
      */
    override def pointToIndex(eastings: Double, northings: Double, resolution: Int): Long = {
        require(!eastings.isNaN && !northings.isNaN, throw new IllegalStateException("NaN coordinates are not supported."))
        val eastingsInt = eastings.toInt
        val northingsInt = northings.toInt
        val eLetter: Int = math.floor(eastingsInt / 100000).toInt
        val nLetter: Int = math.floor(northingsInt / 100000).toInt

        val divisor: Double = if (resolution < 0) math.pow(10, 6 - math.abs(resolution) + 1) else math.pow(10, 6 - resolution)
        val quadrant: Int = getQuadrant(resolution, eastingsInt, northingsInt, divisor)
        val nPositions: Int = if (resolution >= -1) math.abs(resolution) else math.abs(resolution) - 1

        val eBin: Int = math.floor((eastingsInt % 100000) / divisor).toInt
        val nBin: Int = math.floor((northingsInt % 100000) / divisor).toInt
        encode(eLetter, nLetter, eBin, nBin, quadrant, nPositions, resolution)
    }

    /**
      * Computes the quadrant based on the resolution, coordinates and a
      * divisor.
      * @param resolution
      *   Resolution of the index system.
      * @param eastings
      *   X coordinate of the point.
      * @param northings
      *   Y coordinate of the point.
      * @param divisor
      *   Divisor is equal to edge size for positive index resolutions and is
      *   equal to 2x of the edge size for negative index resolutions.
      * @return
      *   An integer representing the quadrant. 0 is reserved for resolutions
      *   that do not have quadrant representation.
      */
    def getQuadrant(resolution: Int, eastings: Double, northings: Double, divisor: Double): Int = {
        val quadrant: Int = {
            if (resolution < -1) {
                val eQ = eastings / divisor
                val nQ = northings / divisor
                val eDecimal = eQ - math.floor(eQ)
                val nDecimal = nQ - math.floor(nQ)
                (eDecimal, nDecimal) match {
                    // quadrant traversal SW->NW->NE->SE for
                    // better space-filling
                    case (e, n) if e < 0.5 & n < 0.5 => 1 // SW
                    case (e, _) if e < 0.5           => 2 // NW
                    case (_, n) if n < 0.5           => 4 // SE
                    case _                           => 3 // NE
                }
            } else 0
        }
        quadrant
    }

    /**
      * BNG resolution can only be an Int value between 0 and 6. Traditional
      * resolutions only support base 10 edge size of the index. In addition to
      * 0 to 6 resolution, there are mid way resolutions that split index into
      * quadrants. Those are denoted as .5 resolutions by convention.
      *
      * @see
      *   [[IndexSystem.getResolution()]] docs.
      * @param res
      *   Any type input to be parsed into the Int representation of resolution.
      * @return
      *   Int value representing the resolution.
      */
    override def getResolution(res: Any): Int = {
        (
          Try(res.asInstanceOf[Int]),
          Try(res.asInstanceOf[String]),
          Try(res.asInstanceOf[UTF8String].toString)
        ) match {
            case (Success(value), _, _) if resolutions.contains(value)   => value
            case (_, _, Success(value)) if resolutionMap.contains(value) => resolutionMap(value)
            case (_, Success(value), _) if resolutionMap.contains(value) => resolutionMap(value)
            case _ => throw new IllegalStateException(s"BNG resolution not supported; found $res")
        }
    }

    /**
      * Resolutions in BNG are split into positive and negative resolutions.
      * Positive resolutions represent grids which cells have lengths in base
      * 10. Negative resolution represent grids which cells have lengths in base
      * 50. Negative resolutions correspond to a quad tree inside the base 10
      * BNG grid where each cell is split into SouthEast, NorthEast, SouthWest
      * and NorthWest quadrants.
      * @return
      *   A set of supported resolutions.
      */
    override def resolutions: Set[Int] = Set(1, -1, 2, -2, 3, -3, 4, -4, 5, -5, 6, -6)

    /**
      * Get the geometry corresponding to the index with the input id.
      *
      * @param index
      *   Id of the index whose geometry should be returned.
      * @return
      *   An instance of [[MosaicGeometry]] corresponding to index.
      */
    override def indexToGeometry(index: String, geometryAPI: GeometryAPI): MosaicGeometry = {
        val indexId = parse(index)
        indexToGeometry(indexId, geometryAPI)
    }

    /**
      * Provides a long representation from a string representation of a BNG
      * index id. The string representations follows letter prefix followed by
      * easting bin, followed by nothings bin and finally (for quad tree
      * resolutions) followed by quadrant suffix.
      * @param index
      *   String id to be parsed.
      * @return
      *   A long representation of the index id -
      *   "1(eastings_letter_encoding)(northings_letter_encoding)(eastings_bin)(northings_bin)(quadrants)".
      */
    def parse(index: String): Long = {
        val prefix = if (index.length >= 2) index.take(2) else s"${index}V"
        val letterRow = letterMap.find(_.contains(prefix)).get
        val eLetter: Int = letterRow.indexOf(prefix)
        val nLetter: Int = letterMap.indexOf(letterRow)

        if (index.length == 1) {
            encode(eLetter, 0, 0, 0, 0, 1, -1)
        } else {
            val suffix = index.slice(index.length - 2, index.length)
            val quadrant: Int = if (quadrants.contains(suffix)) quadrants.indexOf(suffix) else 0
            val binDigits = if (quadrant > 0) index.drop(2).dropRight(2) else index.drop(2)
            if (binDigits.isEmpty) {
                encode(eLetter, nLetter, 0, 0, quadrant, 1, -2)
            } else {
                val eBin: Int = binDigits.dropRight(binDigits.length / 2).toInt
                val nBin: Int = binDigits.drop(binDigits.length / 2).toInt
                val nPositions: Int = binDigits.length / 2 + 1
                val resolution = if (quadrant == 0) nPositions + 1 else -nPositions
                encode(eLetter, nLetter, eBin, nBin, quadrant, nPositions, resolution)
            }
        }
    }

    /**
      * Constructs a geometry representing the index tile corresponding to
      * provided index id.
      *
      * @param index
      *   Id of the index whose geometry should be returned.
      * @return
      *   An instance of [[Geometry]] corresponding to index.
      */
    override def indexToGeometry(index: Long, geometryAPI: GeometryAPI): MosaicGeometry = {
        val digits = indexDigits(index)
        val resolution = getResolution(digits)
        val edgeSize = getEdgeSize(resolution)
        val x = getX(digits, edgeSize)
        val y = getY(digits, edgeSize)
        val p1 = geometryAPI.fromCoords(Seq(x, y))
        val p2 = geometryAPI.fromCoords(Seq(x + edgeSize, y))
        val p3 = geometryAPI.fromCoords(Seq(x + edgeSize, y + edgeSize))
        val p4 = geometryAPI.fromCoords(Seq(x, y + edgeSize))
        geometryAPI.geometry(Seq(p1, p2, p3, p4, p1), POLYGON)
    }

    /**
      * Returns index as a sequence of digits.
      * @param index
      *   Index to be split into digits.
      * @return
      *   Index digits.
      */
    def indexDigits(index: Long): Seq[Int] = {
        index.toString.map(_.asDigit)
    }

    /**
      * Computes the resolution based on the index digits.
      * @param digits
      *   Index digits.
      * @return
      *   Resolution that results in this length of digits.
      */
    def getResolution(digits: Seq[Int]): Int = {
        if (digits.length < 6) {
            -1 // 500km resolution
        } else {
            val quadrant = digits.last
            val n = digits.length
            val k = (n - 6) / 2
            if (quadrant > 0) {
                -(k + 2)
            } else {
                k + 1
            }
        }
    }

    /**
      * X coordinate based on the digits of the index and the edge size. X
      * coordinate is rounded to the edge size precision. X coordinate
      * corresponds to eastings coordinate.
      * @param digits
      *   Index digits.
      * @param edgeSize
      *   Index edge size.
      * @return
      *   X coordinate.
      */
    def getX(digits: Seq[Int], edgeSize: Int): Int = {
        val n = digits.length
        val k = (n - 6) / 2
        val xDigits = digits.slice(1, 3) ++ digits.slice(5, 5 + k)
        val quadrant = digits.last
        val edgeSizeAdj = if (quadrant > 0) 2 * edgeSize else edgeSize
        val xOffset = if (quadrant == 3 || quadrant == 4) edgeSize else 0
        xDigits.mkString.toInt * edgeSizeAdj + xOffset
    }

    /**
      * Y coordinate based on the digits of the index and the edge size. Y
      * coordinate is rounded to the edge size precision. Y coordinate
      * corresponds to northings coordinate.
      * @param digits
      *   Index digits.
      * @param edgeSize
      *   Index edge size.
      * @return
      *   Y coordinate.
      */
    def getY(digits: Seq[Int], edgeSize: Int): Int = {
        val n = digits.length
        val k = (n - 6) / 2
        val yDigits = digits.slice(3, 5) ++ digits.slice(5 + k, 5 + 2 * k)
        val quadrant = digits.last
        val edgeSizeAdj = if (quadrant > 0) 2 * edgeSize else edgeSize
        val yOffset = if (quadrant == 2 || quadrant == 3) edgeSize else 0
        yDigits.mkString.toInt * edgeSizeAdj + yOffset
    }

    override def getResolutionStr(resolution: Int): String = resolutionMap.find(_._2 == resolution).map(_._1).getOrElse("")

<<<<<<< HEAD
    override def area(index: Long): Double = {
        val digits = indexDigits(index)
        val resolution = getResolution(digits)
        val edgeSize = getEdgeSize(resolution).asInstanceOf[Double]
        val area = math.pow((edgeSize / 1000), 2)
        area
    }

    override def indexToCenter(index: Long): Coordinates = {
        throw new NotImplementedError
    }

    override def indexToBoundary(index: Long): Seq[Coordinates] = {
        throw new NotImplementedError
=======
    override def distance(cellId: Long, cellId2: Long): Long = {
        val digits1 = indexDigits(cellId)
        val digits2 = indexDigits(cellId2)
        val resolution1 = getResolution(digits1)
        val resolution2 = getResolution(digits2)
        val edgeSize = getEdgeSize(math.min(resolution1, resolution2))
        val x1 = getX(digits1, edgeSize)
        val x2 = getX(digits2, edgeSize)
        val y1 = getY(digits1, edgeSize)
        val y2 = getY(digits2, edgeSize)
        // Manhattan distance with edge size precision
        math.abs((x1 - x2) / edgeSize) + math.abs((y1 - y2) / edgeSize)
    }

    private def encode(eLetter: Int, nLetter: Int, eBin: Int, nBin: Int, quadrant: Int, nPositions: Int, resolution: Int): Long = {
        val idPlaceholder = math.pow(10, 5 + 2 * nPositions - 2) // 1(##)(##)(#...#)(#...#)(#)
        val eLetterShift = math.pow(10, 3 + 2 * nPositions - 2) // (##)(##)(#...#)(#...#)(#)
        val nLetterShift = math.pow(10, 1 + 2 * nPositions - 2) // (##)(#...#)(#...#)(#)
        val eShift = math.pow(10, nPositions) // (#...#)(#...#)(#)
        val nShift = 10
        val id =
            if (resolution == -1) {
                (idPlaceholder + eLetter * eLetterShift) / 100 + quadrant
            } else {
                idPlaceholder + eLetter * eLetterShift + nLetter * nLetterShift + eBin * eShift + nBin * nShift + quadrant
            }
        id.toLong
>>>>>>> 2e232792
    }

}<|MERGE_RESOLUTION|>--- conflicted
+++ resolved
@@ -512,7 +512,6 @@
 
     override def getResolutionStr(resolution: Int): String = resolutionMap.find(_._2 == resolution).map(_._1).getOrElse("")
 
-<<<<<<< HEAD
     override def area(index: Long): Double = {
         val digits = indexDigits(index)
         val resolution = getResolution(digits)
@@ -527,7 +526,8 @@
 
     override def indexToBoundary(index: Long): Seq[Coordinates] = {
         throw new NotImplementedError
-=======
+    }
+
     override def distance(cellId: Long, cellId2: Long): Long = {
         val digits1 = indexDigits(cellId)
         val digits2 = indexDigits(cellId2)
@@ -555,7 +555,6 @@
                 idPlaceholder + eLetter * eLetterShift + nLetter * nLetterShift + eBin * eShift + nBin * nShift + quadrant
             }
         id.toLong
->>>>>>> 2e232792
     }
 
 }